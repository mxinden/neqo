// Licensed under the Apache License, Version 2.0 <LICENSE-APACHE or
// http://www.apache.org/licenses/LICENSE-2.0> or the MIT license
// <LICENSE-MIT or http://opensource.org/licenses/MIT>, at your
// option. This file may not be copied, modified, or distributed
// except according to those terms.

#![cfg_attr(feature = "deny-warnings", deny(warnings))]
#![warn(clippy::use_self)]

use qlog::{events::EventImportance, streamer::QlogStreamer};

use mio::{net::UdpSocket, Events, Poll, PollOpt, Ready, Token};

use neqo_common::{self as common, event::Provider, hex, qlog::NeqoQlog, Datagram, Role};
use neqo_crypto::{
    constants::{TLS_AES_128_GCM_SHA256, TLS_AES_256_GCM_SHA384, TLS_CHACHA20_POLY1305_SHA256},
    init, AuthenticationStatus, Cipher, ResumptionToken,
};
use neqo_http3::{
    self, Error, Header, Http3Client, Http3ClientEvent, Http3Parameters, Http3State, Output,
    Priority,
};
use neqo_transport::{
    CongestionControlAlgorithm, Connection, ConnectionId, ConnectionParameters,
    EmptyConnectionIdGenerator, Error as TransportError, StreamId, StreamType, Version,
};

use std::{
    cell::RefCell,
    collections::{HashMap, VecDeque},
    convert::TryFrom,
    fmt::{self, Display},
    fs::{create_dir_all, File, OpenOptions},
    io::{self, ErrorKind, Write},
    net::{IpAddr, Ipv4Addr, Ipv6Addr, SocketAddr, ToSocketAddrs},
    path::PathBuf,
    process::exit,
    rc::Rc,
    str::FromStr,
    time::{Duration, Instant},
};

use structopt::StructOpt;
use url::{Origin, Url};

#[derive(Debug)]
pub enum ClientError {
    ArgumentError(&'static str),
    Http3Error(neqo_http3::Error),
    IoError(io::Error),
    QlogError,
    TransportError(neqo_transport::Error),
}

impl From<io::Error> for ClientError {
    fn from(err: io::Error) -> Self {
        Self::IoError(err)
    }
}

impl From<neqo_http3::Error> for ClientError {
    fn from(err: neqo_http3::Error) -> Self {
        Self::Http3Error(err)
    }
}

impl From<qlog::Error> for ClientError {
    fn from(_err: qlog::Error) -> Self {
        Self::QlogError
    }
}

impl From<neqo_transport::Error> for ClientError {
    fn from(err: neqo_transport::Error) -> Self {
        Self::TransportError(err)
    }
}

impl Display for ClientError {
    fn fmt(&self, f: &mut fmt::Formatter) -> fmt::Result {
        write!(f, "Error: {self:?}")?;
        Ok(())
    }
}

type Res<T> = Result<T, ClientError>;

/// Track whether a key update is needed.
#[derive(Debug, PartialEq, Eq)]
struct KeyUpdateState(bool);

impl KeyUpdateState {
    pub fn maybe_update<F, E>(&mut self, update_fn: F) -> Res<()>
    where
        F: FnOnce() -> Result<(), E>,
        E: Into<ClientError>,
    {
        if self.0 {
            if let Err(e) = update_fn() {
                let e = e.into();
                match e {
                    ClientError::TransportError(TransportError::KeyUpdateBlocked)
                    | ClientError::Http3Error(Error::TransportError(
                        TransportError::KeyUpdateBlocked,
                    )) => (),
                    _ => return Err(e),
                }
            } else {
                println!("Keys updated");
                self.0 = false;
            }
        }
        Ok(())
    }

    fn needed(&self) -> bool {
        self.0
    }
}

#[derive(Debug)]
struct HexArg(Vec<u8>);
impl FromStr for HexArg {
    type Err = ClientError;

    fn from_str(s: &str) -> Res<Self> {
        fn v(c: u8) -> Res<u8> {
            match c {
                b'A'..=b'F' => Ok(c - b'A' + 10),
                b'a'..=b'f' => Ok(c - b'a' + 10),
                b'0'..=b'9' => Ok(c - b'0'),
                _ => Err(ClientError::ArgumentError("non-hex character")),
            }
        }
        let s: &[u8] = s.as_ref();
        if s.len() % 2 != 0 {
            return Err(ClientError::ArgumentError("invalid length"));
        }
        let mut buf = vec![0; s.len() / 2];
        for i in 0..buf.len() {
            buf[i] = (v(s[i * 2])? << 4) | v(s[i * 2 + 1])?;
        }
        Ok(Self(buf))
    }
}

impl AsRef<[u8]> for HexArg {
    fn as_ref(&self) -> &[u8] {
        &self.0
    }
}

#[derive(Debug, StructOpt)]
#[structopt(
    name = "neqo-client",
    about = "A basic QUIC HTTP/0.9 and HTTP/3 client."
)]
pub struct Args {
    #[structopt(short = "a", long, default_value = "h3")]
    /// ALPN labels to negotiate.
    ///
    /// This client still only does HTTP/3 no matter what the ALPN says.
    alpn: String,

    urls: Vec<Url>,

    #[structopt(short = "m", default_value = "GET")]
    method: String,

    #[structopt(short = "h", long, number_of_values = 2)]
    header: Vec<String>,

    #[structopt(name = "encoder-table-size", long, default_value = "16384")]
    max_table_size_encoder: u64,

    #[structopt(name = "decoder-table-size", long, default_value = "16384")]
    max_table_size_decoder: u64,

    #[structopt(name = "max-blocked-streams", short = "b", long, default_value = "10")]
    max_blocked_streams: u16,

    #[structopt(name = "max-push", short = "p", long, default_value = "10")]
    max_concurrent_push_streams: u64,

    #[structopt(name = "use-old-http", short = "o", long)]
    /// Use http 0.9 instead of HTTP/3
    use_old_http: bool,

    #[structopt(name = "download-in-series", long)]
    /// Download resources in series using separate connections.
    download_in_series: bool,

    #[structopt(name = "concurrency", long, default_value = "100")]
    /// The maximum number of requests to have outstanding at one time.
    concurrency: usize,

    #[structopt(name = "output-read-data", long)]
    /// Output received data to stdout
    output_read_data: bool,

    #[structopt(name = "qlog-dir", long)]
    /// Enable QLOG logging and QLOG traces to this directory
    qlog_dir: Option<PathBuf>,

    #[structopt(name = "output-dir", long)]
    /// Save contents of fetched URLs to a directory
    output_dir: Option<PathBuf>,

    #[structopt(name = "qns-test", long)]
    /// Enable special behavior for use with QUIC Network Simulator
    qns_test: Option<String>,

    #[structopt(short = "r", long)]
    /// Client attempts to resume by making multiple connections to servers.
    /// Requires that 2 or more URLs are listed for each server.
    /// Use this for 0-RTT: the stack always attempts 0-RTT on resumption.
    resume: bool,

    #[structopt(name = "key-update", long)]
    /// Attempt to initiate a key update immediately after confirming the connection.
    key_update: bool,

    #[structopt(short = "c", long, number_of_values = 1)]
    /// The set of TLS cipher suites to enable.
    /// From: TLS_AES_128_GCM_SHA256, TLS_AES_256_GCM_SHA384, TLS_CHACHA20_POLY1305_SHA256.
    ciphers: Vec<String>,

    #[structopt(name = "ech", long)]
    /// Enable encrypted client hello (ECH).
    /// This takes an encoded ECH configuration in hexadecimal format.
    ech: Option<HexArg>,

    #[structopt(flatten)]
    quic_parameters: QuicParameters,

    #[structopt(name = "ipv4-only", short = "4", long)]
    /// Connect only over IPv4
    ipv4_only: bool,

    #[structopt(name = "ipv6-only", short = "6", long)]
    /// Connect only over IPv6
    ipv6_only: bool,

    /// The test that this client will run. Currently, we only support "upload".
    #[structopt(name = "test", long)]
    test: Option<String>,

    /// The request size that will be used for upload test.
    #[structopt(name = "upload-size", long, default_value = "100")]
    upload_size: usize,
}

impl Args {
    fn get_ciphers(&self) -> Vec<Cipher> {
        self.ciphers
            .iter()
            .filter_map(|c| match c.as_str() {
                "TLS_AES_128_GCM_SHA256" => Some(TLS_AES_128_GCM_SHA256),
                "TLS_AES_256_GCM_SHA384" => Some(TLS_AES_256_GCM_SHA384),
                "TLS_CHACHA20_POLY1305_SHA256" => Some(TLS_CHACHA20_POLY1305_SHA256),
                _ => None,
            })
            .collect::<Vec<_>>()
    }
}

#[derive(Debug, Clone, Copy, PartialEq, Eq)]
struct VersionArg(Version);
impl FromStr for VersionArg {
    type Err = ClientError;

    fn from_str(s: &str) -> Res<Self> {
        let v = u32::from_str_radix(s, 16)
            .map_err(|_| ClientError::ArgumentError("versions need to be specified in hex"))?;
        Ok(Self(Version::try_from(v).map_err(|_| {
            ClientError::ArgumentError("unknown version")
        })?))
    }
}

#[derive(Debug, StructOpt)]
struct QuicParameters {
    #[structopt(
        short = "V",
        long,
        multiple = true,
        use_delimiter = true,
        number_of_values = 1
    )]
    /// A list of versions to support, in hex.
    /// The first is the version to attempt.
    /// Adding multiple values adds versions in order of preference.
    /// If the first listed version appears in the list twice, the position
    /// of the second entry determines the preference order of that version.
    quic_version: Vec<VersionArg>,

    #[structopt(long, default_value = "16")]
    /// Set the MAX_STREAMS_BIDI limit.
    max_streams_bidi: u64,

    #[structopt(long, default_value = "16")]
    /// Set the MAX_STREAMS_UNI limit.
    max_streams_uni: u64,

    #[structopt(long = "idle", default_value = "30")]
    /// The idle timeout for connections, in seconds.
    idle_timeout: u64,

    #[structopt(long = "cc", default_value = "newreno")]
    /// The congestion controller to use.
    congestion_control: CongestionControlAlgorithm,
}

impl QuicParameters {
    fn get(&self, alpn: &str) -> ConnectionParameters {
        let params = ConnectionParameters::default()
            .max_streams(StreamType::BiDi, self.max_streams_bidi)
            .max_streams(StreamType::UniDi, self.max_streams_uni)
            .idle_timeout(Duration::from_secs(self.idle_timeout))
            .cc_algorithm(self.congestion_control);

        if let Some(&first) = self.quic_version.first() {
            let all = if self.quic_version[1..].contains(&first) {
                &self.quic_version[1..]
            } else {
                &self.quic_version
            };
            params.versions(first.0, all.iter().map(|&x| x.0).collect())
        } else {
            let version = match alpn {
                "h3" | "hq-interop" => Version::default(),
                "h3-29" | "hq-29" => Version::Draft29,
                "h3-30" | "hq-30" => Version::Draft30,
                "h3-31" | "hq-31" => Version::Draft31,
                "h3-32" | "hq-32" => Version::Draft32,
                _ => Version::default(),
            };
            params.versions(version, Version::all())
        }
    }
}

fn emit_datagram(socket: &mio::net::UdpSocket, d: Datagram) -> io::Result<()> {
    let sent = socket.send_to(&d[..], &d.destination())?;
    if sent != d.len() {
        eprintln!("Unable to send all {} bytes of datagram", d.len());
    }
    Ok(())
}

fn get_output_file(
    url: &Url,
    output_dir: &Option<PathBuf>,
    all_paths: &mut Vec<PathBuf>,
) -> Option<File> {
    if let Some(ref dir) = output_dir {
        let mut out_path = dir.clone();

        let url_path = if url.path() == "/" {
            // If no path is given... call it "root"?
            "root"
        } else {
            // Omit leading slash
            &url.path()[1..]
        };
        out_path.push(url_path);

        if all_paths.contains(&out_path) {
            eprintln!("duplicate path {}", out_path.display());
            return None;
        }

        eprintln!("Saving {url} to {out_path:?}");

        if let Some(parent) = out_path.parent() {
            create_dir_all(parent).ok()?;
        }

        let f = OpenOptions::new()
            .write(true)
            .create(true)
            .truncate(true)
            .open(&out_path)
            .ok()?;

        all_paths.push(out_path);
        Some(f)
    } else {
        None
    }
}

fn process_loop(
    local_addr: &SocketAddr,
    socket: &UdpSocket,
    poll: &Poll,
    client: &mut Http3Client,
    handler: &mut Handler,
) -> Res<neqo_http3::Http3State> {
    let buf = &mut [0u8; 2048];
    let mut events = Events::with_capacity(1024);
    let mut timeout: Option<Duration> = None;
    loop {
        poll.poll(
            &mut events,
            timeout.or_else(|| Some(Duration::from_millis(0))),
        )?;

        let mut datagrams: Vec<Datagram> = Vec::new();
        'read: loop {
            match socket.recv_from(&mut buf[..]) {
                Err(ref err)
                    if err.kind() == ErrorKind::WouldBlock
                        || err.kind() == ErrorKind::Interrupted =>
                {
                    break 'read
                }
                Err(ref err) => {
                    eprintln!("UDP error: {err}");
                    exit(1);
                }
                Ok((sz, remote)) => {
                    if sz == buf.len() {
                        eprintln!("Received more than {} bytes", buf.len());
                        break 'read;
                    }
                    if sz > 0 {
                        let d = Datagram::new(remote, *local_addr, &buf[..sz]);
                        datagrams.push(d);
                    }
                }
            };
        }
        if !datagrams.is_empty() {
            client.process_multiple_input(&datagrams, Instant::now());
            handler.maybe_key_update(client)?;
        }

        if let Http3State::Closed(..) = client.state() {
            return Ok(client.state());
        }

        let mut exiting = !handler.handle(client)?;

        'write: loop {
            match client.process_output(Instant::now()) {
                Output::Datagram(dgram) => {
                    if let Err(e) = emit_datagram(socket, dgram) {
                        eprintln!("UDP write error: {e}");
                        client.close(Instant::now(), 0, e.to_string());
                        exiting = true;
                        break 'write;
                    }
                }
                Output::Callback(new_timeout) => {
                    timeout = Some(new_timeout);
                    break 'write;
                }
                Output::None => {
                    // Not strictly necessary, since we're about to exit
                    exiting = true;
                    break 'write;
                }
            }
        }

        if exiting {
            return Ok(client.state());
        }
    }
}

trait StreamHandler {
    fn process_header_ready(&mut self, stream_id: StreamId, fin: bool, headers: Vec<Header>);
    fn process_data_readable(
        &mut self,
        stream_id: StreamId,
        fin: bool,
        data: Vec<u8>,
        sz: usize,
        output_read_data: bool,
    ) -> Res<bool>;
    fn process_data_writable(&mut self, client: &mut Http3Client, stream_id: StreamId);
}

enum StreamHandlerType {
    Download,
    Upload,
}

impl StreamHandlerType {
    fn make_handler(
        handler_type: &Self,
        url: &Url,
        args: &Args,
        all_paths: &mut Vec<PathBuf>,
    ) -> Box<dyn StreamHandler> {
        match handler_type {
            Self::Download => {
                let out_file = get_output_file(url, &args.output_dir, all_paths);
                Box::new(DownloadStreamHandler { out_file })
            }
            Self::Upload => Box::new(UploadStreamHandler {
                data: vec![42; args.upload_size],
                offset: 0,
                chunk_size: 32768,
                start: Instant::now(),
            }),
        }
    }
}

struct DownloadStreamHandler {
    out_file: Option<File>,
}

impl StreamHandler for DownloadStreamHandler {
    fn process_header_ready(&mut self, stream_id: StreamId, fin: bool, headers: Vec<Header>) {
        if self.out_file.is_none() {
            println!("READ HEADERS[{stream_id}]: fin={fin} {headers:?}");
        }
    }

    fn process_data_readable(
        &mut self,
        stream_id: StreamId,
        fin: bool,
        data: Vec<u8>,
        sz: usize,
        output_read_data: bool,
    ) -> Res<bool> {
        if let Some(out_file) = &mut self.out_file {
            if sz > 0 {
                out_file.write_all(&data[..sz])?;
            }
            return Ok(true);
        } else if !output_read_data {
            println!("READ[{stream_id}]: {sz} bytes");
        } else if let Ok(txt) = String::from_utf8(data.clone()) {
            println!("READ[{stream_id}]: {txt}");
        } else {
            println!("READ[{}]: 0x{}", stream_id, hex(&data));
        }

        if fin && self.out_file.is_none() {
            println!("<FIN[{stream_id}]>");
        }

        Ok(true)
    }

    fn process_data_writable(&mut self, _client: &mut Http3Client, _stream_id: StreamId) {}
}

struct UploadStreamHandler {
    data: Vec<u8>,
    offset: usize,
    chunk_size: usize,
    start: Instant,
}

impl StreamHandler for UploadStreamHandler {
    fn process_header_ready(&mut self, stream_id: StreamId, fin: bool, headers: Vec<Header>) {
        println!("READ HEADERS[{stream_id}]: fin={fin} {headers:?}");
    }

    fn process_data_readable(
        &mut self,
        stream_id: StreamId,
        _fin: bool,
        data: Vec<u8>,
        _sz: usize,
        _output_read_data: bool,
    ) -> Res<bool> {
        if let Ok(txt) = String::from_utf8(data.clone()) {
            let trimmed_txt = txt.trim_end_matches(char::from(0));
            let parsed: usize = trimmed_txt.parse().unwrap();
            if parsed == self.data.len() {
                let upload_time = Instant::now().duration_since(self.start);
                println!("Stream ID: {stream_id:?}, Upload time: {upload_time:?}");
            }
        } else {
            panic!("Unexpected data [{}]: 0x{}", stream_id, hex(&data));
        }
        Ok(true)
    }

    fn process_data_writable(&mut self, client: &mut Http3Client, stream_id: StreamId) {
        while self.offset < self.data.len() {
            let end = self.offset + self.chunk_size.min(self.data.len() - self.offset);
            let chunk = &self.data[self.offset..end];
            match client.send_data(stream_id, chunk) {
                Ok(amount) => {
                    if amount == 0 {
                        break;
                    }
                    self.offset += amount;
                    if self.offset == self.data.len() {
                        client.stream_close_send(stream_id).unwrap();
                    }
                }
                Err(_) => break,
            };
        }
    }
}

struct URLHandler<'a> {
    url_queue: VecDeque<Url>,
    stream_handlers: HashMap<StreamId, Box<dyn StreamHandler>>,
    all_paths: Vec<PathBuf>,
    handler_type: StreamHandlerType,
    args: &'a Args,
}

impl<'a> URLHandler<'a> {
    fn stream_handler(&mut self, stream_id: &StreamId) -> Option<&mut Box<dyn StreamHandler>> {
        self.stream_handlers.get_mut(stream_id)
    }

    fn process_urls(&mut self, client: &mut Http3Client) {
        loop {
            if self.url_queue.is_empty() {
                break;
            }
            if self.stream_handlers.len() >= self.args.concurrency {
                break;
            }
            if !self.next_url(client) {
                break;
            }
        }
    }

    fn next_url(&mut self, client: &mut Http3Client) -> bool {
        let url = self
            .url_queue
            .pop_front()
            .expect("download_next called with empty queue");
        match client.fetch(
            Instant::now(),
            &self.args.method,
            &url,
            &to_headers(&self.args.header),
            Priority::default(),
        ) {
            Ok(client_stream_id) => {
                println!("Successfully created stream id {client_stream_id} for {url}");

                let handler: Box<dyn StreamHandler> = StreamHandlerType::make_handler(
                    &self.handler_type,
                    &url,
                    self.args,
                    &mut self.all_paths,
                );
                self.stream_handlers.insert(client_stream_id, handler);
                true
            }
            Err(Error::TransportError(TransportError::StreamLimitError))
            | Err(Error::StreamLimitError)
            | Err(Error::Unavailable) => {
                self.url_queue.push_front(url);
                false
            }
            Err(e) => {
                panic!("Can't create stream {}", e);
            }
        }
    }

    fn done(&mut self) -> bool {
        self.stream_handlers.is_empty() && self.url_queue.is_empty()
    }

    fn on_stream_fin(&mut self, client: &mut Http3Client, stream_id: StreamId) -> bool {
        self.stream_handlers.remove(&stream_id);
        self.process_urls(client);
        if self.done() {
            client.close(Instant::now(), 0, "kthxbye!");
            return false;
        }
        true
    }
}

struct Handler<'a> {
    url_handler: URLHandler<'a>,
    key_update: KeyUpdateState,
    token: Option<ResumptionToken>,
    output_read_data: bool,
}

impl<'a> Handler<'a> {
    pub fn new(
        url_handler: URLHandler<'a>,
        key_update: KeyUpdateState,
        output_read_data: bool,
    ) -> Self {
        Self {
            url_handler,
            key_update,
            token: None,
            output_read_data,
        }
    }

    fn maybe_key_update(&mut self, c: &mut Http3Client) -> Res<()> {
        self.key_update.maybe_update(|| c.initiate_key_update())?;
        self.url_handler.process_urls(c);
        Ok(())
    }

    fn handle(&mut self, client: &mut Http3Client) -> Res<bool> {
        while let Some(event) = client.next_event() {
            match event {
                Http3ClientEvent::AuthenticationNeeded => {
                    client.authenticated(AuthenticationStatus::Ok, Instant::now());
                }
                Http3ClientEvent::HeaderReady {
                    stream_id,
                    headers,
                    fin,
                    ..
                } => {
                    match self.url_handler.stream_handler(&stream_id) {
                        Some(handler) => {
                            handler.process_header_ready(stream_id, fin, headers);
                        }
                        None => {
                            println!("Data on unexpected stream: {stream_id}");
                            return Ok(false);
                        }
                    }
                    if fin {
                        return Ok(self.url_handler.on_stream_fin(client, stream_id));
                    }
                }
                Http3ClientEvent::DataReadable { stream_id } => {
                    let mut stream_done = false;
                    match self.url_handler.stream_handler(&stream_id) {
                        None => {
                            println!("Data on unexpected stream: {stream_id}");
                            return Ok(false);
                        }
                        Some(handler) => loop {
                            let mut data = vec![0; 4096];
                            let (sz, fin) = client
                                .read_data(Instant::now(), stream_id, &mut data)
                                .expect("Read should succeed");

                            handler.process_data_readable(
                                stream_id,
                                fin,
                                data,
                                sz,
                                self.output_read_data,
                            )?;

                            if fin {
                                stream_done = true;
                                break;
                            }

                            if sz == 0 {
                                break;
                            }
                        },
                    }

                    if stream_done {
                        return Ok(self.url_handler.on_stream_fin(client, stream_id));
                    }
                }
                Http3ClientEvent::DataWritable { stream_id } => {
                    match self.url_handler.stream_handler(&stream_id) {
                        None => {
                            println!("Data on unexpected stream: {stream_id}");
                            return Ok(false);
                        }
                        Some(handler) => {
                            handler.process_data_writable(client, stream_id);
                            return Ok(true);
                        }
                    }
                }
                Http3ClientEvent::StateChange(Http3State::Connected)
                | Http3ClientEvent::RequestsCreatable => {
                    self.url_handler.process_urls(client);
                }
                Http3ClientEvent::ResumptionToken(t) => self.token = Some(t),
                _ => {
                    println!("Unhandled event {event:?}");
                }
            }
        }

        Ok(true)
    }
}

fn to_headers(values: &[impl AsRef<str>]) -> Vec<Header> {
    values
        .iter()
        .scan(None, |state, value| {
            if let Some(name) = state.take() {
                *state = None;
                Some(Header::new(name, value.as_ref()))
            } else {
                *state = Some(value.as_ref().to_string());
                None
            }
        })
        .collect()
}

#[allow(clippy::too_many_arguments)]
fn handle_test(
    testcase: &String,
    args: &mut Args,
    socket: &UdpSocket,
    poll: &Poll,
    local_addr: SocketAddr,
    remote_addr: SocketAddr,
    hostname: &str,
    urls: &[Url],
    resumption_token: Option<ResumptionToken>,
) -> Res<Option<ResumptionToken>> {
    let key_update = KeyUpdateState(args.key_update);
    match testcase.as_str() {
        "upload" => {
            let mut client =
                create_http3_client(args, local_addr, remote_addr, hostname, resumption_token)
                    .expect("failed to create client");
            args.method = String::from("POST");
            let url_handler = URLHandler {
                url_queue: VecDeque::from(urls.to_vec()),
                stream_handlers: HashMap::new(),
                all_paths: Vec::new(),
                handler_type: StreamHandlerType::Upload,
                args,
            };
            let mut h = Handler::new(url_handler, key_update, args.output_read_data);
            process_loop(&local_addr, socket, poll, &mut client, &mut h)?;
        }
        _ => {
            eprintln!("Unsupported test case: {testcase}");
            exit(127)
        }
    }

    Ok(None)
}

fn create_http3_client(
    args: &mut Args,
    local_addr: SocketAddr,
    remote_addr: SocketAddr,
    hostname: &str,
    resumption_token: Option<ResumptionToken>,
) -> Res<Http3Client> {
    let mut transport = Connection::new_client(
        hostname,
        &[&args.alpn],
        Rc::new(RefCell::new(EmptyConnectionIdGenerator::default())),
        local_addr,
        remote_addr,
        args.quic_parameters.get(args.alpn.as_str()),
        Instant::now(),
    )?;
    let ciphers = args.get_ciphers();
    if !ciphers.is_empty() {
        transport.set_ciphers(&ciphers)?;
    }
    let mut client = Http3Client::new_with_conn(
        transport,
        Http3Parameters::default()
            .max_table_size_encoder(args.max_table_size_encoder)
            .max_table_size_decoder(args.max_table_size_decoder)
            .max_blocked_streams(args.max_blocked_streams)
            .max_concurrent_push_streams(args.max_concurrent_push_streams),
    );

    let qlog = qlog_new(args, hostname, client.connection_id())?;
    client.set_qlog(qlog);
    if let Some(ech) = &args.ech {
        client.enable_ech(ech).expect("enable ECH");
    }
    if let Some(token) = resumption_token {
        client
            .enable_resumption(Instant::now(), token)
            .expect("enable resumption");
    }

    Ok(client)
}

#[allow(clippy::too_many_arguments)]
fn client(
    args: &mut Args,
    socket: &UdpSocket,
    poll: &Poll,
    local_addr: SocketAddr,
    remote_addr: SocketAddr,
    hostname: &str,
    urls: &[Url],
    resumption_token: Option<ResumptionToken>,
) -> Res<Option<ResumptionToken>> {
    let testcase = args.test.clone();
    if let Some(testcase) = testcase {
        return handle_test(
            &testcase,
            args,
            socket,
            poll,
            local_addr,
            remote_addr,
            hostname,
            urls,
            resumption_token,
        );
    }

    let mut client = create_http3_client(args, local_addr, remote_addr, hostname, resumption_token)
        .expect("failed to create client");
    let key_update = KeyUpdateState(args.key_update);
    let url_handler = URLHandler {
        url_queue: VecDeque::from(urls.to_vec()),
        stream_handlers: HashMap::new(),
        all_paths: Vec::new(),
        handler_type: StreamHandlerType::Download,
        args,
    };
    let mut h = Handler::new(url_handler, key_update, args.output_read_data);

    process_loop(&local_addr, socket, poll, &mut client, &mut h)?;

    let token = if args.resume {
        // If we haven't received an event, take a token if there is one.
        // Lots of servers don't provide NEW_TOKEN, but a session ticket
        // without NEW_TOKEN is better than nothing.
        h.token
            .or_else(|| client.take_resumption_token(Instant::now()))
    } else {
        None
    };
    Ok(token)
}

fn qlog_new(args: &Args, hostname: &str, cid: &ConnectionId) -> Res<NeqoQlog> {
    if let Some(qlog_dir) = &args.qlog_dir {
        let mut qlog_path = qlog_dir.to_path_buf();
        let filename = format!("{hostname}-{cid}.sqlog");
        qlog_path.push(filename);

        let f = OpenOptions::new()
            .write(true)
            .create(true)
            .truncate(true)
            .open(&qlog_path)?;

        let streamer = QlogStreamer::new(
            qlog::QLOG_VERSION.to_string(),
            Some("Example qlog".to_string()),
            Some("Example qlog description".to_string()),
            None,
            std::time::Instant::now(),
            common::qlog::new_trace(Role::Client),
            EventImportance::Base,
            Box::new(f),
        );

        Ok(NeqoQlog::enabled(streamer, qlog_path)?)
    } else {
        Ok(NeqoQlog::disabled())
    }
}

fn main() -> Res<()> {
    init();

    let mut args = Args::from_args();

    if let Some(testcase) = args.qns_test.as_ref() {
        match testcase.as_str() {
            "http3" => {}
            "handshake" | "transfer" | "retry" => {
                args.use_old_http = true;
            }
            "zerortt" | "resumption" => {
                if args.urls.len() < 2 {
                    eprintln!("Warning: resumption tests won't work without >1 URL");
                    exit(127);
                }
                args.use_old_http = true;
                args.resume = true;
            }
            "multiconnect" => {
                args.use_old_http = true;
                args.download_in_series = true;
            }
            "chacha20" => {
                args.use_old_http = true;
                args.ciphers.clear();
                args.ciphers
                    .extend_from_slice(&[String::from("TLS_CHACHA20_POLY1305_SHA256")]);
            }
            "keyupdate" => {
                args.use_old_http = true;
                args.key_update = true;
            }
            _ => exit(127),
        }
    }

    let mut urls_by_origin: HashMap<Origin, Vec<Url>> = HashMap::new();
    for url in &args.urls {
        let entry = urls_by_origin.entry(url.origin()).or_default();
        entry.push(url.clone());
    }

    for ((_scheme, host, port), urls) in urls_by_origin.into_iter().filter_map(|(k, v)| match k {
        Origin::Tuple(s, h, p) => Some(((s, h, p), v)),
        Origin::Opaque(x) => {
            eprintln!("Opaque origin {x:?}");
            None
        }
    }) {
<<<<<<< HEAD
        let remote_addr = format!("{}:{}", host, port)
            .to_socket_addrs()?
            .find(|addr| {
                !matches!(
                    (addr, args.ipv4_only, args.ipv6_only),
                    (SocketAddr::V4(..), false, true) | (SocketAddr::V6(..), true, false)
                )
            });
        let Some(remote_addr) = remote_addr else {
            eprintln!("No compatible address found for: {}", host);
            exit(1);
=======
        let remote_addr = format!("{host}:{port}").to_socket_addrs()?.find(|addr| {
            !matches!(
                (addr, args.ipv4_only, args.ipv6_only),
                (SocketAddr::V4(..), false, true) | (SocketAddr::V6(..), true, false)
            )
        });
        let remote_addr = match remote_addr {
            Some(a) => a,
            None => {
                eprintln!("No compatible address found for: {host}");
                exit(1);
            }
>>>>>>> a5d2df6b
        };

        let local_addr = match remote_addr {
            SocketAddr::V4(..) => SocketAddr::new(IpAddr::V4(Ipv4Addr::from([0; 4])), 0),
            SocketAddr::V6(..) => SocketAddr::new(IpAddr::V6(Ipv6Addr::from([0; 16])), 0),
        };

        let socket = match UdpSocket::bind(&local_addr) {
            Err(e) => {
                eprintln!("Unable to bind UDP socket: {e}");
                exit(1)
            }
            Ok(s) => s,
        };

        let poll = Poll::new()?;
        poll.register(
            &socket,
            Token(0),
            Ready::readable() | Ready::writable(),
            PollOpt::edge(),
        )?;

        let real_local = socket.local_addr().unwrap();
        println!(
            "{} Client connecting: {:?} -> {:?}",
            if args.use_old_http { "H9" } else { "H3" },
            real_local,
            remote_addr,
        );

        let hostname = format!("{host}");
        let mut token: Option<ResumptionToken> = None;
        let mut remaining = &urls[..];
        let mut first = true;
        loop {
            let to_request;
            if (args.resume && first) || args.download_in_series {
                to_request = &remaining[..1];
                remaining = &remaining[1..];
                if args.resume && first && remaining.is_empty() {
                    println!(
                        "Error: resumption to {hostname} cannot work without at least 2 URLs."
                    );
                    exit(127);
                }
            } else {
                to_request = remaining;
                remaining = &[][..];
            }
            if to_request.is_empty() {
                break;
            }

            first = false;
            token = if args.use_old_http {
                old::old_client(
                    &args,
                    &socket,
                    &poll,
                    real_local,
                    remote_addr,
                    &hostname,
                    to_request,
                    token,
                )?
            } else {
                client(
                    &mut args,
                    &socket,
                    &poll,
                    real_local,
                    remote_addr,
                    &hostname,
                    to_request,
                    token,
                )?
            };
        }
    }

    Ok(())
}

mod old {
    use std::{
        cell::RefCell,
        collections::{HashMap, VecDeque},
        fs::File,
        io::{ErrorKind, Write},
        net::SocketAddr,
        path::PathBuf,
        process::exit,
        rc::Rc,
        time::{Duration, Instant},
    };

    use url::Url;

    use super::{qlog_new, KeyUpdateState, Res};
    use mio::{Events, Poll};
    use neqo_common::{event::Provider, Datagram};
    use neqo_crypto::{AuthenticationStatus, ResumptionToken};
    use neqo_transport::{
        Connection, ConnectionEvent, EmptyConnectionIdGenerator, Error, Output, State, StreamId,
        StreamType,
    };

    use super::{emit_datagram, get_output_file, Args};

    struct HandlerOld<'b> {
        streams: HashMap<StreamId, Option<File>>,
        url_queue: VecDeque<Url>,
        all_paths: Vec<PathBuf>,
        args: &'b Args,
        token: Option<ResumptionToken>,
        key_update: KeyUpdateState,
    }

    impl<'b> HandlerOld<'b> {
        fn download_urls(&mut self, client: &mut Connection) {
            loop {
                if self.url_queue.is_empty() {
                    break;
                }
                if self.streams.len() >= self.args.concurrency {
                    break;
                }
                if !self.download_next(client) {
                    break;
                }
            }
        }

        fn download_next(&mut self, client: &mut Connection) -> bool {
            if self.key_update.needed() {
                println!("Deferring requests until after first key update");
                return false;
            }
            let url = self
                .url_queue
                .pop_front()
                .expect("download_next called with empty queue");
            match client.stream_create(StreamType::BiDi) {
                Ok(client_stream_id) => {
                    println!("Created stream {client_stream_id} for {url}");
                    let req = format!("GET {}\r\n", url.path());
                    _ = client
                        .stream_send(client_stream_id, req.as_bytes())
                        .unwrap();
                    client.stream_close_send(client_stream_id).unwrap();
                    let out_file =
                        get_output_file(&url, &self.args.output_dir, &mut self.all_paths);
                    self.streams.insert(client_stream_id, out_file);
                    true
                }
                Err(e @ Error::StreamLimitError) | Err(e @ Error::ConnectionState) => {
                    println!("Cannot create stream {e:?}");
                    self.url_queue.push_front(url);
                    false
                }
                Err(e) => {
                    panic!("Error creating stream {:?}", e);
                }
            }
        }

        /// Read and maybe print received data from a stream.
        // Returns bool: was fin received?
        fn read_from_stream(
            client: &mut Connection,
            stream_id: StreamId,
            output_read_data: bool,
            maybe_out_file: &mut Option<File>,
        ) -> Res<bool> {
            let mut data = vec![0; 4096];
            loop {
                let (sz, fin) = client.stream_recv(stream_id, &mut data)?;
                if sz == 0 {
                    return Ok(fin);
                }

                if let Some(out_file) = maybe_out_file {
                    out_file.write_all(&data[..sz])?;
                } else if !output_read_data {
                    println!("READ[{stream_id}]: {sz} bytes");
                } else {
                    println!(
                        "READ[{}]: {}",
                        stream_id,
                        String::from_utf8(data.clone()).unwrap()
                    )
                }
                if fin {
                    return Ok(true);
                }
            }
        }

        fn maybe_key_update(&mut self, c: &mut Connection) -> Res<()> {
            self.key_update.maybe_update(|| c.initiate_key_update())?;
            self.download_urls(c);
            Ok(())
        }

        fn read(&mut self, client: &mut Connection, stream_id: StreamId) -> Res<bool> {
            let mut maybe_maybe_out_file = self.streams.get_mut(&stream_id);
            match &mut maybe_maybe_out_file {
                None => {
                    println!("Data on unexpected stream: {stream_id}");
                    return Ok(false);
                }
                Some(maybe_out_file) => {
                    let fin_recvd = Self::read_from_stream(
                        client,
                        stream_id,
                        self.args.output_read_data,
                        maybe_out_file,
                    )?;

                    if fin_recvd {
                        if maybe_out_file.is_none() {
                            println!("<FIN[{stream_id}]>");
                        }
                        self.streams.remove(&stream_id);
                        self.download_urls(client);
                        if self.streams.is_empty() && self.url_queue.is_empty() {
                            return Ok(false);
                        }
                    }
                }
            }
            Ok(true)
        }

        /// Just in case we didn't get a resumption token event, this
        /// iterates through events until one is found.
        fn get_token(&mut self, client: &mut Connection) {
            for event in client.events() {
                if let ConnectionEvent::ResumptionToken(token) = event {
                    self.token = Some(token);
                }
            }
        }

        fn handle(&mut self, client: &mut Connection) -> Res<bool> {
            while let Some(event) = client.next_event() {
                match event {
                    ConnectionEvent::AuthenticationNeeded => {
                        client.authenticated(AuthenticationStatus::Ok, Instant::now());
                    }
                    ConnectionEvent::RecvStreamReadable { stream_id } => {
                        if !self.read(client, stream_id)? {
                            self.get_token(client);
                            client.close(Instant::now(), 0, "kthxbye!");
                            return Ok(false);
                        };
                    }
                    ConnectionEvent::SendStreamWritable { stream_id } => {
                        println!("stream {stream_id} writable")
                    }
                    ConnectionEvent::SendStreamComplete { stream_id } => {
                        println!("stream {stream_id} complete");
                    }
                    ConnectionEvent::SendStreamCreatable { stream_type } => {
                        println!("stream {stream_type:?} creatable");
                        if stream_type == StreamType::BiDi {
                            self.download_urls(client);
                        }
                    }
                    ConnectionEvent::StateChange(State::WaitInitial)
                    | ConnectionEvent::StateChange(State::Handshaking)
                    | ConnectionEvent::StateChange(State::Connected) => {
                        println!("{event:?}");
                        self.download_urls(client);
                    }
                    ConnectionEvent::StateChange(State::Confirmed) => {
                        self.maybe_key_update(client)?;
                    }
                    ConnectionEvent::ResumptionToken(token) => {
                        self.token = Some(token);
                    }
                    _ => {
                        println!("Unhandled event {event:?}");
                    }
                }
            }

            Ok(true)
        }
    }

    fn process_loop_old(
        local_addr: &SocketAddr,
        socket: &mio::net::UdpSocket,
        poll: &Poll,
        client: &mut Connection,
        handler: &mut HandlerOld,
    ) -> Res<State> {
        let buf = &mut [0u8; 2048];
        let mut events = Events::with_capacity(1024);
        let mut timeout: Option<Duration> = None;
        loop {
            poll.poll(
                &mut events,
                timeout.or_else(|| Some(Duration::from_millis(0))),
            )?;

            'read: loop {
                match socket.recv_from(&mut buf[..]) {
                    Err(ref err)
                        if err.kind() == ErrorKind::WouldBlock
                            || err.kind() == ErrorKind::Interrupted =>
                    {
                        break 'read
                    }
                    Err(ref err) => {
                        eprintln!("UDP error: {err}");
                        exit(1);
                    }
                    Ok((sz, remote)) => {
                        if sz == buf.len() {
                            eprintln!("Received more than {} bytes", buf.len());
                            break 'read;
                        }
                        if sz > 0 {
                            let d = Datagram::new(remote, *local_addr, &buf[..sz]);
                            client.process_input(&d, Instant::now());
                            handler.maybe_key_update(client)?;
                        }
                    }
                };
            }

            if let State::Closed(..) = client.state() {
                return Ok(client.state().clone());
            }

            let mut exiting = !handler.handle(client)?;

            'write: loop {
                match client.process_output(Instant::now()) {
                    Output::Datagram(dgram) => {
                        if let Err(e) = emit_datagram(socket, dgram) {
                            eprintln!("UDP write error: {e}");
                            client.close(Instant::now(), 0, e.to_string());
                            exiting = true;
                            break 'write;
                        }
                    }
                    Output::Callback(new_timeout) => {
                        timeout = Some(new_timeout);
                        break 'write;
                    }
                    Output::None => {
                        // Not strictly necessary, since we're about to exit
                        exiting = true;
                        break 'write;
                    }
                }
            }

            if exiting {
                return Ok(client.state().clone());
            }
        }
    }

    #[allow(clippy::too_many_arguments)]
    pub fn old_client(
        args: &Args,
        socket: &mio::net::UdpSocket,
        poll: &Poll,
        local_addr: SocketAddr,
        remote_addr: SocketAddr,
        origin: &str,
        urls: &[Url],
        token: Option<ResumptionToken>,
    ) -> Res<Option<ResumptionToken>> {
        let alpn = match args.alpn.as_str() {
            "hq-29" | "hq-30" | "hq-31" | "hq-32" => args.alpn.as_str(),
            _ => "hq-interop",
        };

        let mut client = Connection::new_client(
            origin,
            &[alpn],
            Rc::new(RefCell::new(EmptyConnectionIdGenerator::default())),
            local_addr,
            remote_addr,
            args.quic_parameters.get(alpn),
            Instant::now(),
        )?;

        if let Some(tok) = token {
            client.enable_resumption(Instant::now(), tok)?;
        }

        let ciphers = args.get_ciphers();
        if !ciphers.is_empty() {
            client.set_ciphers(&ciphers)?;
        }

        client.set_qlog(qlog_new(args, origin, client.odcid().unwrap())?);

        let key_update = KeyUpdateState(args.key_update);
        let mut h = HandlerOld {
            streams: HashMap::new(),
            url_queue: VecDeque::from(urls.to_vec()),
            all_paths: Vec::new(),
            args,
            token: None,
            key_update,
        };

        process_loop_old(&local_addr, socket, poll, &mut client, &mut h)?;

        let token = if args.resume {
            // If we haven't received an event, take a token if there is one.
            // Lots of servers don't provide NEW_TOKEN, but a session ticket
            // without NEW_TOKEN is better than nothing.
            h.token
                .or_else(|| client.take_resumption_token(Instant::now()))
        } else {
            None
        };
        Ok(token)
    }
}<|MERGE_RESOLUTION|>--- conflicted
+++ resolved
@@ -1025,32 +1025,15 @@
             None
         }
     }) {
-<<<<<<< HEAD
-        let remote_addr = format!("{}:{}", host, port)
-            .to_socket_addrs()?
-            .find(|addr| {
-                !matches!(
-                    (addr, args.ipv4_only, args.ipv6_only),
-                    (SocketAddr::V4(..), false, true) | (SocketAddr::V6(..), true, false)
-                )
-            });
-        let Some(remote_addr) = remote_addr else {
-            eprintln!("No compatible address found for: {}", host);
-            exit(1);
-=======
         let remote_addr = format!("{host}:{port}").to_socket_addrs()?.find(|addr| {
             !matches!(
                 (addr, args.ipv4_only, args.ipv6_only),
                 (SocketAddr::V4(..), false, true) | (SocketAddr::V6(..), true, false)
             )
         });
-        let remote_addr = match remote_addr {
-            Some(a) => a,
-            None => {
-                eprintln!("No compatible address found for: {host}");
-                exit(1);
-            }
->>>>>>> a5d2df6b
+        let Some(remote_addr) = remote_addr else {
+            eprintln!("No compatible address found for: {host}");
+            exit(1);
         };
 
         let local_addr = match remote_addr {
