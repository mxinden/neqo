--- conflicted
+++ resolved
@@ -239,13 +239,8 @@
 
     set_response(&mut request);
     let out = hconn_s.process(None, now());
-<<<<<<< HEAD
-    mem::drop(hconn_c.process(out.dgram(), now()));
+    mem::drop(hconn_c.process(out.as_dgram_ref(), now()));
     process_client_events(&mut hconn_c);
-=======
-    mem::drop(hconn_c.process(out.as_dgram_ref(), now()));
-    process_client_events(&mut hconn_c)
->>>>>>> a5d2df6b
 }
 
 #[test]
