// Licensed under the Apache License, Version 2.0 <LICENSE-APACHE or
// http://www.apache.org/licenses/LICENSE-2.0> or the MIT license
// <LICENSE-MIT or http://opensource.org/licenses/MIT>, at your
// option. This file may not be copied, modified, or distributed
// except according to those terms.

use std::{
    fmt::{self, Display},
    time::{Duration, Instant},
};

use neqo_common::qtrace;

use crate::cc::classic_cc::WindowAdjustment;

// CUBIC congestion control

// C is a constant fixed to determine the aggressiveness of window
// increase  in high BDP networks.
pub const CUBIC_C: f64 = 0.4;
pub const CUBIC_ALPHA: f64 = 3.0 * (1.0 - 0.7) / (1.0 + 0.7);

// CUBIC_BETA = 0.7;
pub const CUBIC_BETA_USIZE_DIVIDEND: usize = 7;
pub const CUBIC_BETA_USIZE_DIVISOR: usize = 10;

/// The fast convergence ratio further reduces the congestion window when a congestion event
/// occurs before reaching the previous `W_max`.
pub const CUBIC_FAST_CONVERGENCE: f64 = 0.85; // (1.0 + CUBIC_BETA) / 2.0;

/// The minimum number of multiples of the datagram size that need
/// to be received to cause an increase in the congestion window.
/// When there is no loss, Cubic can return to exponential increase, but
/// this value reduces the magnitude of the resulting growth by a constant factor.
/// A value of 1.0 would mean a return to the rate used in slow start.
const EXPONENTIAL_GROWTH_REDUCTION: f64 = 2.0;

/// Convert an integer congestion window value into a floating point value.
/// This has the effect of reducing larger values to `1<<53`.
/// If you have a congestion window that large, something is probably wrong.
pub fn convert_to_f64(v: usize) -> f64 {
    let mut f_64 = f64::from(u32::try_from(v >> 21).unwrap_or(u32::MAX));
    f_64 *= 2_097_152.0; // f_64 <<= 21
    f_64 += f64::from(u32::try_from(v & 0x1f_ffff).unwrap());
    f_64
}

#[derive(Debug)]
pub struct Cubic {
    last_max_cwnd: f64,
    estimated_tcp_cwnd: f64,
    k: f64,
    w_max: f64,
    ca_epoch_start: Option<Instant>,
    tcp_acked_bytes: f64,
}

impl Default for Cubic {
    fn default() -> Self {
        Self {
            last_max_cwnd: 0.0,
            estimated_tcp_cwnd: 0.0,
            k: 0.0,
            w_max: 0.0,
            ca_epoch_start: None,
            tcp_acked_bytes: 0.0,
        }
    }
}

impl Display for Cubic {
    fn fmt(&self, f: &mut fmt::Formatter) -> fmt::Result {
        write!(
            f,
            "Cubic [last_max_cwnd: {}, k: {}, w_max: {}, ca_epoch_start: {:?}]",
            self.last_max_cwnd, self.k, self.w_max, self.ca_epoch_start
        )?;
        Ok(())
    }
}

#[allow(clippy::doc_markdown)]
impl Cubic {
    /// Original equations is:
    /// K = cubic_root(W_max*(1-beta_cubic)/C) (Eq. 2 RFC8312)
    /// W_max is number of segments of the maximum segment size (MSS).
    ///
    /// K is actually the time that W_cubic(t) = C*(t-K)^3 + W_max (Eq. 1) would
    /// take to increase to W_max. We use bytes not MSS units, therefore this
    /// equation will be: W_cubic(t) = C*MSS*(t-K)^3 + W_max.
    ///
    /// From that equation we can calculate K as:
    /// K = cubic_root((W_max - W_cubic) / C / MSS);
    fn calc_k(&self, curr_cwnd: f64, max_datagram_size: usize) -> f64 {
        ((self.w_max - curr_cwnd) / CUBIC_C / convert_to_f64(max_datagram_size)).cbrt()
    }

    /// W_cubic(t) = C*(t-K)^3 + W_max (Eq. 1)
    /// t is relative to the start of the congestion avoidance phase and it is in seconds.
<<<<<<< HEAD
    fn w_cubic(&self, t: f64, max_datagram_size: usize) -> f64 {
        CUBIC_C * (t - self.k).powi(3) * convert_to_f64(max_datagram_size) + self.w_max
=======
    fn w_cubic(&self, t: f64) -> f64 {
        (CUBIC_C * (t - self.k).powi(3)).mul_add(MAX_DATAGRAM_SIZE_F64, self.w_max)
>>>>>>> c209c439
    }

    fn start_epoch(
        &mut self,
        curr_cwnd_f64: f64,
        new_acked_f64: f64,
        max_datagram_size: usize,
        now: Instant,
    ) {
        self.ca_epoch_start = Some(now);
        // reset tcp_acked_bytes and estimated_tcp_cwnd;
        self.tcp_acked_bytes = new_acked_f64;
        self.estimated_tcp_cwnd = curr_cwnd_f64;
        if self.last_max_cwnd <= curr_cwnd_f64 {
            self.w_max = curr_cwnd_f64;
            self.k = 0.0;
        } else {
            self.w_max = self.last_max_cwnd;
            self.k = self.calc_k(curr_cwnd_f64, max_datagram_size);
        }
        qtrace!([self], "New epoch");
    }
}

impl WindowAdjustment for Cubic {
    // This is because of the cast in the last line from f64 to usize.
    #[allow(clippy::cast_possible_truncation)]
    #[allow(clippy::cast_sign_loss)]
    fn bytes_for_cwnd_increase(
        &mut self,
        curr_cwnd: usize,
        new_acked_bytes: usize,
        min_rtt: Duration,
        max_datagram_size: usize,
        now: Instant,
    ) -> usize {
        let curr_cwnd_f64 = convert_to_f64(curr_cwnd);
        let new_acked_f64 = convert_to_f64(new_acked_bytes);
        if self.ca_epoch_start.is_none() {
            // This is a start of a new congestion avoidance phase.
            self.start_epoch(curr_cwnd_f64, new_acked_f64, max_datagram_size, now);
        } else {
            self.tcp_acked_bytes += new_acked_f64;
        }

        let time_ca = self
            .ca_epoch_start
            .map_or(min_rtt, |t| {
                if now + min_rtt < t {
                    // This only happens when processing old packets
                    // that were saved and replayed with old timestamps.
                    min_rtt
                } else {
                    now + min_rtt - t
                }
            })
            .as_secs_f64();
        let target_cubic = self.w_cubic(time_ca, max_datagram_size);

        let tcp_cnt = self.estimated_tcp_cwnd / CUBIC_ALPHA;
<<<<<<< HEAD
        let max_datagram_size = convert_to_f64(max_datagram_size);
        while self.tcp_acked_bytes > tcp_cnt {
            self.tcp_acked_bytes -= tcp_cnt;
            self.estimated_tcp_cwnd += max_datagram_size;
=======
        let incr = (self.tcp_acked_bytes / tcp_cnt).floor();
        if incr > 0.0 {
            self.tcp_acked_bytes -= incr * tcp_cnt;
            self.estimated_tcp_cwnd += incr * MAX_DATAGRAM_SIZE_F64;
>>>>>>> c209c439
        }

        let target_cwnd = target_cubic.max(self.estimated_tcp_cwnd);

        // Calculate the number of bytes that would need to be acknowledged for an increase
        // of `MAX_DATAGRAM_SIZE` to match the increase of `target - cwnd / cwnd` as defined
        // in the specification (Sections 4.4 and 4.5).
        // The amount of data required therefore reduces asymptotically as the target increases.
        // If the target is not significantly higher than the congestion window, require a very
        // large amount of acknowledged data (effectively block increases).
        let mut acked_to_increase =
            max_datagram_size * curr_cwnd_f64 / (target_cwnd - curr_cwnd_f64).max(1.0);

        // Limit increase to max 1 MSS per EXPONENTIAL_GROWTH_REDUCTION ack packets.
        // This effectively limits target_cwnd to (1 + 1 / EXPONENTIAL_GROWTH_REDUCTION) cwnd.
        acked_to_increase = acked_to_increase.max(EXPONENTIAL_GROWTH_REDUCTION * max_datagram_size);
        acked_to_increase as usize
    }

    fn reduce_cwnd(
        &mut self,
        curr_cwnd: usize,
        acked_bytes: usize,
        max_datagram_size: usize,
    ) -> (usize, usize) {
        let curr_cwnd_f64 = convert_to_f64(curr_cwnd);
        // Fast Convergence
        // If congestion event occurs before the maximum congestion window before the last
        // congestion event, we reduce the the maximum congestion window and thereby W_max.
        // check cwnd + MAX_DATAGRAM_SIZE instead of cwnd because with cwnd in bytes, cwnd may be
        // slightly off.
        self.last_max_cwnd =
            if curr_cwnd_f64 + convert_to_f64(max_datagram_size) < self.last_max_cwnd {
                curr_cwnd_f64 * CUBIC_FAST_CONVERGENCE
            } else {
                curr_cwnd_f64
            };
        self.ca_epoch_start = None;
        (
            curr_cwnd * CUBIC_BETA_USIZE_DIVIDEND / CUBIC_BETA_USIZE_DIVISOR,
            acked_bytes * CUBIC_BETA_USIZE_DIVIDEND / CUBIC_BETA_USIZE_DIVISOR,
        )
    }

    fn on_app_limited(&mut self) {
        // Reset ca_epoch_start. Let it start again when the congestion controller
        // exits the app-limited period.
        self.ca_epoch_start = None;
    }

    #[cfg(test)]
    fn last_max_cwnd(&self) -> f64 {
        self.last_max_cwnd
    }

    #[cfg(test)]
    fn set_last_max_cwnd(&mut self, last_max_cwnd: f64) {
        self.last_max_cwnd = last_max_cwnd;
    }
}<|MERGE_RESOLUTION|>--- conflicted
+++ resolved
@@ -97,13 +97,8 @@
 
     /// W_cubic(t) = C*(t-K)^3 + W_max (Eq. 1)
     /// t is relative to the start of the congestion avoidance phase and it is in seconds.
-<<<<<<< HEAD
     fn w_cubic(&self, t: f64, max_datagram_size: usize) -> f64 {
-        CUBIC_C * (t - self.k).powi(3) * convert_to_f64(max_datagram_size) + self.w_max
-=======
-    fn w_cubic(&self, t: f64) -> f64 {
-        (CUBIC_C * (t - self.k).powi(3)).mul_add(MAX_DATAGRAM_SIZE_F64, self.w_max)
->>>>>>> c209c439
+        (CUBIC_C * (t - self.k).powi(3)).mul_add(convert_to_f64(max_datagram_size), self.w_max)
     }
 
     fn start_epoch(
@@ -163,18 +158,12 @@
             .as_secs_f64();
         let target_cubic = self.w_cubic(time_ca, max_datagram_size);
 
+        let max_datagram_size = convert_to_f64(max_datagram_size);
         let tcp_cnt = self.estimated_tcp_cwnd / CUBIC_ALPHA;
-<<<<<<< HEAD
-        let max_datagram_size = convert_to_f64(max_datagram_size);
-        while self.tcp_acked_bytes > tcp_cnt {
-            self.tcp_acked_bytes -= tcp_cnt;
-            self.estimated_tcp_cwnd += max_datagram_size;
-=======
         let incr = (self.tcp_acked_bytes / tcp_cnt).floor();
         if incr > 0.0 {
             self.tcp_acked_bytes -= incr * tcp_cnt;
-            self.estimated_tcp_cwnd += incr * MAX_DATAGRAM_SIZE_F64;
->>>>>>> c209c439
+            self.estimated_tcp_cwnd += incr * max_datagram_size;
         }
 
         let target_cwnd = target_cubic.max(self.estimated_tcp_cwnd);
