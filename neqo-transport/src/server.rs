// Licensed under the Apache License, Version 2.0 <LICENSE-APACHE or
// http://www.apache.org/licenses/LICENSE-2.0> or the MIT license
// <LICENSE-MIT or http://opensource.org/licenses/MIT>, at your
// option. This file may not be copied, modified, or distributed
// except according to those terms.

// This file implements a server that can handle multiple connections.

use std::{
    cell::RefCell,
    collections::{HashMap, HashSet},
    fs::OpenOptions,
    net::SocketAddr,
    ops::{Deref, DerefMut},
    path::PathBuf,
    rc::{Rc, Weak},
    time::Instant,
};

use neqo_common::{
    self as common, event::Provider, hex, qdebug, qerror, qinfo, qlog::NeqoQlog, qtrace, qwarn,
    Datagram, Decoder, Role,
};
use neqo_crypto::{
    encode_ech_config, AntiReplay, Cipher, PrivateKey, PublicKey, ZeroRttCheckResult,
    ZeroRttChecker,
};
use qlog::streamer::QlogStreamer;

pub use crate::addr_valid::ValidateAddress;
use crate::{
    addr_valid::{AddressValidation, AddressValidationResult},
    cid::{ConnectionId, ConnectionIdDecoder, ConnectionIdGenerator, ConnectionIdRef},
    connection::{Connection, Output, State},
    packet::{PacketBuilder, PacketType, PublicPacket, MIN_INITIAL_PACKET_SIZE},
    ConnectionParameters, Res, Version,
};

pub enum InitialResult {
    Accept,
    Drop,
    Retry(Vec<u8>),
}

type StateRef = Rc<RefCell<ServerConnectionState>>;
type ConnectionTableRef = Rc<RefCell<HashMap<ConnectionId, StateRef>>>;

#[derive(Debug)]
pub struct ServerConnectionState {
    c: Connection,
    active_attempt: Option<AttemptKey>,
}

impl ServerConnectionState {
    fn process(&mut self, dgram: Option<&Datagram>, now: Instant) -> Output {
        qtrace!("Process connection {:?}", self.c);
        let out = self.c.process(dgram, now);

        if *self.c.state() > State::Handshaking {
            // Remove any active connection attempt now that this is no longer handshaking.
            self.active_attempt.take();
        }

        out
    }
}

// TODO: Needed?
impl Deref for ServerConnectionState {
    type Target = Connection;
    fn deref(&self) -> &Self::Target {
        &self.c
    }
}

// TODO: Needed?
impl DerefMut for ServerConnectionState {
    fn deref_mut(&mut self) -> &mut Self::Target {
        &mut self.c
    }
}

/// A `AttemptKey` is used to disambiguate connection attempts.
/// Multiple connection attempts with the same key won't produce multiple connections.
#[derive(Clone, Debug, Hash, PartialEq, Eq)]
struct AttemptKey {
    // Using the remote address is sufficient for disambiguation,
    // until we support multiple local socket addresses.
    remote_address: SocketAddr,
    odcid: ConnectionId,
}

/// A `ServerZeroRttChecker` is a simple wrapper around a single checker.
/// It uses `RefCell` so that the wrapped checker can be shared between
/// multiple connections created by the server.
#[derive(Clone, Debug)]
struct ServerZeroRttChecker {
    checker: Rc<RefCell<Box<dyn ZeroRttChecker>>>,
}

impl ServerZeroRttChecker {
    pub fn new(checker: Box<dyn ZeroRttChecker>) -> Self {
        Self {
            checker: Rc::new(RefCell::new(checker)),
        }
    }
}

impl ZeroRttChecker for ServerZeroRttChecker {
    fn check(&self, token: &[u8]) -> ZeroRttCheckResult {
        self.checker.borrow().check(token)
    }
}

/// `InitialDetails` holds important information for processing `Initial` packets.
struct InitialDetails {
    src_cid: ConnectionId,
    dst_cid: ConnectionId,
    token: Vec<u8>,
    version: Version,
}

impl InitialDetails {
    fn new(packet: &PublicPacket) -> Self {
        Self {
            src_cid: ConnectionId::from(packet.scid()),
            dst_cid: ConnectionId::from(packet.dcid()),
            token: packet.token().to_vec(),
            version: packet.version().unwrap(),
        }
    }
}

struct EchConfig {
    config: u8,
    public_name: String,
    sk: PrivateKey,
    pk: PublicKey,
    encoded: Vec<u8>,
}

impl EchConfig {
    fn new(config: u8, public_name: &str, sk: &PrivateKey, pk: &PublicKey) -> Res<Self> {
        let encoded = encode_ech_config(config, public_name, pk)?;
        Ok(Self {
            config,
            public_name: String::from(public_name),
            sk: sk.clone(),
            pk: pk.clone(),
            encoded,
        })
    }
}

pub struct Server {
    /// The names of certificates.
    certs: Vec<String>,
    /// The ALPN values that the server supports.
    protocols: Vec<String>,
    /// The cipher suites that the server supports.
    ciphers: Vec<Cipher>,
    /// Anti-replay configuration for 0-RTT.
    anti_replay: AntiReplay,
    /// A function for determining if 0-RTT can be accepted.
    zero_rtt_checker: ServerZeroRttChecker,
    /// A connection ID generator.
    cid_generator: Rc<RefCell<dyn ConnectionIdGenerator>>,
    /// Connection parameters.
    conn_params: ConnectionParameters,
    /// All connections, keyed by `ConnectionId`.
    connections: ConnectionTableRef,
    /// Address validation logic, which determines whether we send a Retry.
    address_validation: Rc<RefCell<AddressValidation>>,
    /// Directory to create qlog traces in
    qlog_dir: Option<PathBuf>,
    /// Encrypted client hello (ECH) configuration.
    ech_config: Option<EchConfig>,
}

impl Server {
    /// Construct a new server.
    /// * `now` is the time that the server is instantiated.
    /// * `certs` is a list of the certificates that should be configured.
    /// * `protocols` is the preference list of ALPN values.
    /// * `anti_replay` is an anti-replay context.
    /// * `zero_rtt_checker` determines whether 0-RTT should be accepted. This will be passed the
    ///   value of the `extra` argument that was passed to `Connection::send_ticket` to see if it is
    ///   OK.
    /// * `cid_generator` is responsible for generating connection IDs and parsing them; connection
    ///   IDs produced by the manager cannot be zero-length.
    /// # Errors
    /// When address validation state cannot be created.
    pub fn new(
        now: Instant,
        certs: &[impl AsRef<str>],
        protocols: &[impl AsRef<str>],
        anti_replay: AntiReplay,
        zero_rtt_checker: Box<dyn ZeroRttChecker>,
        cid_generator: Rc<RefCell<dyn ConnectionIdGenerator>>,
        conn_params: ConnectionParameters,
    ) -> Res<Self> {
        let validation = AddressValidation::new(now, ValidateAddress::Never)?;
        Ok(Self {
            certs: certs.iter().map(|x| String::from(x.as_ref())).collect(),
            protocols: protocols.iter().map(|x| String::from(x.as_ref())).collect(),
            ciphers: Vec::new(),
            anti_replay,
            zero_rtt_checker: ServerZeroRttChecker::new(zero_rtt_checker),
            cid_generator,
            conn_params,
            connections: Rc::default(),
            address_validation: Rc::new(RefCell::new(validation)),
            qlog_dir: None,
            ech_config: None,
        })
    }

    /// Set or clear directory to create logs of connection events in QLOG format.
    pub fn set_qlog_dir(&mut self, dir: Option<PathBuf>) {
        self.qlog_dir = dir;
    }

    /// Set the policy for address validation.
    pub fn set_validation(&mut self, v: ValidateAddress) {
        self.address_validation.borrow_mut().set_validation(v);
    }

    /// Set the cipher suites that should be used.  Set an empty value to use
    /// default values.
    pub fn set_ciphers(&mut self, ciphers: impl AsRef<[Cipher]>) {
        self.ciphers = Vec::from(ciphers.as_ref());
    }

    /// # Errors
    /// When the configuration is invalid.
    pub fn enable_ech(
        &mut self,
        config: u8,
        public_name: &str,
        sk: &PrivateKey,
        pk: &PublicKey,
    ) -> Res<()> {
        self.ech_config = Some(EchConfig::new(config, public_name, sk, pk)?);
        Ok(())
    }

    #[must_use]
    pub fn ech_config(&self) -> &[u8] {
        self.ech_config.as_ref().map_or(&[], |cfg| &cfg.encoded)
    }

    fn connection(&self, cid: ConnectionIdRef) -> Option<StateRef> {
        self.connections.borrow().get(&cid[..]).cloned()
    }

    fn handle_initial(
        &mut self,
        initial: InitialDetails,
        dgram: &Datagram,
        now: Instant,
    ) -> Output {
        qdebug!([self], "Handle initial");
        let res = self
            .address_validation
            .borrow()
            .validate(&initial.token, dgram.source(), now);
        match res {
            AddressValidationResult::Invalid => Output::None,
            AddressValidationResult::Pass => self.connection_attempt(initial, dgram, None, now),
            AddressValidationResult::ValidRetry(orig_dcid) => {
                self.connection_attempt(initial, dgram, Some(orig_dcid), now)
            }
            AddressValidationResult::Validate => {
                qinfo!([self], "Send retry for {:?}", initial.dst_cid);

                let res = self.address_validation.borrow().generate_retry_token(
                    &initial.dst_cid,
                    dgram.source(),
                    now,
                );
                let Ok(token) = res else {
                    qerror!([self], "unable to generate token, dropping packet");
                    return Output::None;
                };
                if let Some(new_dcid) = self.cid_generator.borrow_mut().generate_cid() {
                    let packet = PacketBuilder::retry(
                        initial.version,
                        &initial.src_cid,
                        &new_dcid,
                        &token,
                        &initial.dst_cid,
                    );
                    if let Ok(p) = packet {
<<<<<<< HEAD
                        let retry = Datagram::new(
                            dgram.destination(),
                            dgram.source(),
                            dgram.tos(),
                            dgram.ttl(),
                            p,
                        );
                        Output::Datagram(retry)
=======
                        let retry =
                            Datagram::new(dgram.destination(), dgram.source(), dgram.tos(), p);
                        Some(retry)
>>>>>>> ea542735
                    } else {
                        qerror!([self], "unable to encode retry, dropping packet");
                        Output::None
                    }
                } else {
                    qerror!([self], "no connection ID for retry, dropping packet");
                    Output::None
                }
            }
        }
    }

    fn connection_attempt(
        &mut self,
        initial: InitialDetails,
        dgram: &Datagram,
        orig_dcid: Option<ConnectionId>,
        now: Instant,
    ) -> Output {
        let attempt_key = AttemptKey {
            remote_address: dgram.source(),
            odcid: orig_dcid.as_ref().unwrap_or(&initial.dst_cid).clone(),
        };
        let connection = self.connections.borrow().values().find_map(|c| {
            (c.borrow().active_attempt.as_ref() == Some(&attempt_key)).then(|| Rc::clone(c))
        });
        if let Some(c) = connection {
            qdebug!(
                [self],
                "Handle Initial for existing connection attempt {:?}",
                attempt_key
            );
            c.borrow_mut().process(Some(dgram), now)
        } else {
            self.accept_connection(attempt_key, initial, dgram, orig_dcid, now)
        }
    }

    fn create_qlog_trace(&self, odcid: ConnectionIdRef<'_>) -> NeqoQlog {
        if let Some(qlog_dir) = &self.qlog_dir {
            let mut qlog_path = qlog_dir.clone();

            qlog_path.push(format!("{odcid}.qlog"));

            // The original DCID is chosen by the client. Using create_new()
            // prevents attackers from overwriting existing logs.
            match OpenOptions::new()
                .write(true)
                .create_new(true)
                .open(&qlog_path)
            {
                Ok(f) => {
                    qinfo!("Qlog output to {}", qlog_path.display());

                    let streamer = QlogStreamer::new(
                        qlog::QLOG_VERSION.to_string(),
                        Some("Neqo server qlog".to_string()),
                        Some("Neqo server qlog".to_string()),
                        None,
                        std::time::Instant::now(),
                        common::qlog::new_trace(Role::Server),
                        qlog::events::EventImportance::Base,
                        Box::new(f),
                    );
                    let n_qlog = NeqoQlog::enabled(streamer, qlog_path);
                    match n_qlog {
                        Ok(nql) => nql,
                        Err(e) => {
                            // Keep going but w/o qlogging
                            qerror!("NeqoQlog error: {}", e);
                            NeqoQlog::disabled()
                        }
                    }
                }
                Err(e) => {
                    qerror!(
                        "Could not open file {} for qlog output: {}",
                        qlog_path.display(),
                        e
                    );
                    NeqoQlog::disabled()
                }
            }
        } else {
            NeqoQlog::disabled()
        }
    }

    fn setup_connection(
        &mut self,
        c: &mut Connection,
        attempt_key: &AttemptKey,
        initial: InitialDetails,
        orig_dcid: Option<ConnectionId>,
    ) {
        let zcheck = self.zero_rtt_checker.clone();
        if c.server_enable_0rtt(&self.anti_replay, zcheck).is_err() {
            qwarn!([self], "Unable to enable 0-RTT");
        }
        if let Some(odcid) = orig_dcid {
            // There was a retry, so set the connection IDs for.
            c.set_retry_cids(&odcid, initial.src_cid, &initial.dst_cid);
        }
        c.set_validation(&self.address_validation);
        c.set_qlog(self.create_qlog_trace(attempt_key.odcid.as_cid_ref()));
        if let Some(cfg) = &self.ech_config {
            if c.server_enable_ech(cfg.config, &cfg.public_name, &cfg.sk, &cfg.pk)
                .is_err()
            {
                qwarn!([self], "Unable to enable ECH");
            }
        }
    }

    fn accept_connection(
        &mut self,
        attempt_key: AttemptKey,
        initial: InitialDetails,
        dgram: &Datagram,
        orig_dcid: Option<ConnectionId>,
        now: Instant,
    ) -> Output {
        qinfo!([self], "Accept connection {:?}", attempt_key);
        // The internal connection ID manager that we use is not used directly.
        // Instead, wrap it so that we can save connection IDs.

        let cid_mgr = Rc::new(RefCell::new(ServerConnectionIdGenerator {
            c: Weak::new(),
            cid_generator: Rc::clone(&self.cid_generator),
            connections: Rc::clone(&self.connections),
            saved_cids: Vec::new(),
        }));

        let mut params = self.conn_params.clone();
        params.get_versions_mut().set_initial(initial.version);
        let sconn = Connection::new_server(
            &self.certs,
            &self.protocols,
            Rc::clone(&cid_mgr) as _,
            params,
        );

        match sconn {
            Ok(mut c) => {
                self.setup_connection(&mut c, &attempt_key, initial, orig_dcid);
                let c = Rc::new(RefCell::new(ServerConnectionState {
                    c,
                    active_attempt: Some(attempt_key.clone()),
                }));
                cid_mgr.borrow_mut().set_connection(&c);
                // TODO: Indirection with `out` still needed?
                let out = c.borrow_mut().process(Some(dgram), now);
                out
            }
            Err(e) => {
                qwarn!([self], "Unable to create connection");
                if e == crate::Error::VersionNegotiation {
                    crate::qlog::server_version_information_failed(
                        &mut self.create_qlog_trace(attempt_key.odcid.as_cid_ref()),
                        self.conn_params.get_versions().all(),
                        initial.version.wire_version(),
                    );
                }
                Output::None
            }
        }
    }

    /// Handle 0-RTT packets that were sent with the client's choice of connection ID.
    /// Most 0-RTT will arrive this way.  A client can usually send 1-RTT after it
    /// receives a connection ID from the server.
    fn handle_0rtt(&mut self, dgram: &Datagram, dcid: ConnectionId, now: Instant) -> Output {
        let attempt_key = AttemptKey {
            remote_address: dgram.source(),
            odcid: dcid,
        };
        let connection = self.connections.borrow().values().find_map(|c| {
            (c.borrow().active_attempt.as_ref() == Some(&attempt_key)).then(|| Rc::clone(c))
        });
        if let Some(c) = connection {
            qdebug!(
                [self],
                "Handle 0-RTT for existing connection attempt {:?}",
                attempt_key
            );
            c.borrow_mut().process(Some(dgram), now)
        } else {
            qdebug!([self], "Dropping 0-RTT for unknown connection");
            Output::None
        }
    }

    fn process_input(&mut self, dgram: &Datagram, now: Instant) -> Output {
        qtrace!("Process datagram: {}", hex(&dgram[..]));

        // This is only looking at the first packet header in the datagram.
        // All packets in the datagram are routed to the same connection.
        let res = PublicPacket::decode(&dgram[..], self.cid_generator.borrow().as_decoder());
        let Ok((packet, _remainder)) = res else {
            qtrace!([self], "Discarding {:?}", dgram);
            return Output::None;
        };

        // Finding an existing connection. Should be the most common case.
        if let Some(c) = self.connection(packet.dcid()) {
            return c.borrow_mut().process(Some(dgram), now);
        }

        if packet.packet_type() == PacketType::Short {
            // TODO send a stateless reset here.
            qtrace!([self], "Short header packet for an unknown connection");
            return Output::None;
        }

        if packet.packet_type() == PacketType::OtherVersion
            || (packet.packet_type() == PacketType::Initial
                && !self
                    .conn_params
                    .get_versions()
                    .all()
                    .contains(&packet.version().unwrap()))
        {
            if dgram.len() < MIN_INITIAL_PACKET_SIZE {
                qdebug!([self], "Unsupported version: too short");
                return Output::None;
            }

            qdebug!([self], "Unsupported version: {:x}", packet.wire_version());
            let vn = PacketBuilder::version_negotiation(
                &packet.scid()[..],
                &packet.dcid()[..],
                packet.wire_version(),
                self.conn_params.get_versions().all(),
            );

            crate::qlog::server_version_information_failed(
                &mut self.create_qlog_trace(packet.dcid()),
                self.conn_params.get_versions().all(),
                packet.wire_version(),
            );

            return Output::Datagram(Datagram::new(
                dgram.destination(),
                dgram.source(),
                dgram.tos(),
                vn,
            ));
        }

        match packet.packet_type() {
            PacketType::Initial => {
                if dgram.len() < MIN_INITIAL_PACKET_SIZE {
                    qdebug!([self], "Drop initial: too short");
                    return Output::None;
                }
                // Copy values from `packet` because they are currently still borrowing from
                // `dgram`.
                let initial = InitialDetails::new(&packet);
                self.handle_initial(initial, dgram, now)
            }
            PacketType::ZeroRtt => {
                let dcid = ConnectionId::from(packet.dcid());
                self.handle_0rtt(dgram, dcid, now)
            }
            PacketType::OtherVersion => unreachable!(),
            _ => {
                qtrace!([self], "Not an initial packet");
                Output::None
            }
        }
    }

    /// Iterate through the pending connections looking for any that might want
    /// to send a datagram.  Stop at the first one that does.
    fn process_next_output(&mut self, now: Instant) -> Output {
        let mut callback = None;

        for connection in self.connections.borrow().values() {
            match connection.borrow_mut().process(None, now) {
                Output::None => {}
                d @ Output::Datagram(_) => return d,
                // TODO: Refactor
                Output::Callback(new_callback) => match callback {
                    Some(previous_callback) if previous_callback < new_callback => {}
                    _ => callback = Some(new_callback),
                },
            }
        }

        callback.map(Output::Callback).unwrap_or(Output::None)
    }

    pub fn process(&mut self, dgram: Option<&Datagram>, now: Instant) -> Output {
        let out = dgram
            .map(|d| self.process_input(d, now))
            .unwrap_or(Output::None)
            .or_else(|| self.process_next_output(now));

        // Clean-up closed connections.
        self.connections.borrow_mut().retain(|_, c| {
            if matches!(c.borrow().state(), State::Closed(_)) {
                // TODO: Is this still needed?
                c.borrow_mut().set_qlog(NeqoQlog::disabled());
                false
            } else {
                true
            }
        });

        out
    }

    /// This lists the connections that have received new events
    /// as a result of calling `process()`.
    // TODO: Why is this not an Iterator?
    pub fn active_connections(&mut self) -> Vec<ActiveConnectionRef> {
        let conns: HashSet<_> = self
            .connections
            .borrow()
            .values()
            .filter_map(|c| {
                c.borrow()
                    .has_events()
                    .then(|| ActiveConnectionRef { c: Rc::clone(c) })
            })
            .collect();

        // TODO: Do better deduplication.
        conns.into_iter().collect()
    }

    /// Whether any connections have received new events as a result of calling
    /// `process()`.
    // TODO: Improve?
    #[must_use]
    pub fn has_active_connections(&self) -> bool {
        self.connections
            .borrow()
            .values()
            .any(|c| c.borrow().has_events())
    }

    pub fn add_to_waiting(&mut self, _c: &ActiveConnectionRef) {
        // TODO: We always iterate all now.
    }
}

#[derive(Clone, Debug)]
pub struct ActiveConnectionRef {
    c: StateRef,
}

impl ActiveConnectionRef {
    #[must_use]
    pub fn borrow(&self) -> impl Deref<Target = Connection> + '_ {
        std::cell::Ref::map(self.c.borrow(), |c| &c.c)
    }

    pub fn borrow_mut(&mut self) -> impl DerefMut<Target = Connection> + '_ {
        std::cell::RefMut::map(self.c.borrow_mut(), |c| &mut c.c)
    }

    #[must_use]
    pub fn connection(&self) -> StateRef {
        Rc::clone(&self.c)
    }
}

impl std::hash::Hash for ActiveConnectionRef {
    fn hash<H: std::hash::Hasher>(&self, state: &mut H) {
        let ptr: *const _ = self.c.as_ref();
        ptr.hash(state);
    }
}

impl PartialEq for ActiveConnectionRef {
    fn eq(&self, other: &Self) -> bool {
        Rc::ptr_eq(&self.c, &other.c)
    }
}

impl Eq for ActiveConnectionRef {}

struct ServerConnectionIdGenerator {
    c: Weak<RefCell<ServerConnectionState>>,
    connections: ConnectionTableRef,
    cid_generator: Rc<RefCell<dyn ConnectionIdGenerator>>,
    saved_cids: Vec<ConnectionId>,
}

impl ServerConnectionIdGenerator {
    pub fn set_connection(&mut self, c: &StateRef) {
        let saved = std::mem::replace(&mut self.saved_cids, Vec::with_capacity(0));
        for cid in saved {
            qtrace!("ServerConnectionIdGenerator inserting saved cid {}", cid);
            self.insert_cid(cid, Rc::clone(c));
        }
        self.c = Rc::downgrade(c);
    }

    fn insert_cid(&mut self, cid: ConnectionId, rc: StateRef) {
        debug_assert!(!cid.is_empty());
        self.connections.borrow_mut().insert(cid, rc);
    }
}

impl ConnectionIdDecoder for ServerConnectionIdGenerator {
    fn decode_cid<'a>(&self, dec: &mut Decoder<'a>) -> Option<ConnectionIdRef<'a>> {
        self.cid_generator.borrow_mut().decode_cid(dec)
    }
}

impl ConnectionIdGenerator for ServerConnectionIdGenerator {
    fn generate_cid(&mut self) -> Option<ConnectionId> {
        let maybe_cid = self.cid_generator.borrow_mut().generate_cid();
        if let Some(cid) = maybe_cid {
            if let Some(rc) = self.c.upgrade() {
                self.insert_cid(cid.clone(), rc);
            } else {
                // This function can be called before the connection is set.
                // So save any connection IDs until that hookup happens.
                qtrace!("ServerConnectionIdGenerator saving cid {}", cid);
                self.saved_cids.push(cid.clone());
            }
            Some(cid)
        } else {
            None
        }
    }

    fn as_decoder(&self) -> &dyn ConnectionIdDecoder {
        self
    }
}

impl ::std::fmt::Display for Server {
    fn fmt(&self, f: &mut ::std::fmt::Formatter) -> ::std::fmt::Result {
        write!(f, "Server")
    }
}<|MERGE_RESOLUTION|>--- conflicted
+++ resolved
@@ -291,20 +291,12 @@
                         &initial.dst_cid,
                     );
                     if let Ok(p) = packet {
-<<<<<<< HEAD
-                        let retry = Datagram::new(
+                        Output::Datagram(Datagram::new(
                             dgram.destination(),
                             dgram.source(),
                             dgram.tos(),
-                            dgram.ttl(),
                             p,
-                        );
-                        Output::Datagram(retry)
-=======
-                        let retry =
-                            Datagram::new(dgram.destination(), dgram.source(), dgram.tos(), p);
-                        Some(retry)
->>>>>>> ea542735
+                        ))
                     } else {
                         qerror!([self], "unable to encode retry, dropping packet");
                         Output::None
