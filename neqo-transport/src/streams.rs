// Licensed under the Apache License, Version 2.0 <LICENSE-APACHE or
// http://www.apache.org/licenses/LICENSE-2.0> or the MIT license
// <LICENSE-MIT or http://opensource.org/licenses/MIT>, at your
// option. This file may not be copied, modified, or distributed
// except according to those terms.

// Stream management for a connection.

use crate::fc::{LocalStreamLimits, ReceiverFlowControl, RemoteStreamLimits, SenderFlowControl};
use crate::frame::Frame;
use crate::packet::PacketBuilder;
use crate::recovery::RecoveryToken;
use crate::recv_stream::{RecvStream, RecvStreams};
use crate::send_stream::{SendStream, SendStreams, TransmissionPriority};
use crate::stats::FrameStats;
use crate::stream_id::{StreamId, StreamType};
use crate::tparams::{self, TransportParametersHandler};
use crate::ConnectionEvents;
use crate::{Error, Res};
use neqo_common::{qtrace, qwarn, Role};
use std::cell::RefCell;
use std::rc::Rc;

pub struct Streams {
    role: Role,
    tps: Rc<RefCell<TransportParametersHandler>>,
    events: ConnectionEvents,
    sender_fc: Rc<RefCell<SenderFlowControl<()>>>,
    receiver_fc: Rc<RefCell<ReceiverFlowControl<()>>>,
    remote_stream_limits: RemoteStreamLimits,
    local_stream_limits: LocalStreamLimits,
    pub(crate) send: SendStreams,
    pub(crate) recv: RecvStreams,
}

impl Streams {
    pub fn new(
        tps: Rc<RefCell<TransportParametersHandler>>,
        role: Role,
        events: ConnectionEvents,
    ) -> Self {
        let limit_bidi = tps
            .borrow()
            .local
            .get_integer(tparams::INITIAL_MAX_STREAMS_BIDI);
        let limit_uni = tps
            .borrow()
            .local
            .get_integer(tparams::INITIAL_MAX_STREAMS_UNI);
        let max_data = tps.borrow().local.get_integer(tparams::INITIAL_MAX_DATA);
        Self {
            role,
            tps,
            events,
            sender_fc: Rc::new(RefCell::new(SenderFlowControl::new((), 0))),
            receiver_fc: Rc::new(RefCell::new(ReceiverFlowControl::new((), max_data))),
            remote_stream_limits: RemoteStreamLimits::new(limit_bidi, limit_uni, role),
            local_stream_limits: LocalStreamLimits::new(role),
            send: SendStreams::default(),
            recv: RecvStreams::default(),
        }
    }

    pub fn zero_rtt_rejected(&mut self) {
        self.send.clear();
        self.recv.clear();
        self.remote_stream_limits = RemoteStreamLimits::new(
            self.tps
                .borrow()
                .local
                .get_integer(tparams::INITIAL_MAX_STREAMS_BIDI),
            self.tps
                .borrow()
                .local
                .get_integer(tparams::INITIAL_MAX_STREAMS_UNI),
            self.role,
        );
        self.local_stream_limits = LocalStreamLimits::new(self.role);
    }

    pub fn input_frame(&mut self, frame: Frame, stats: &mut FrameStats) -> Res<()> {
        match frame {
            Frame::ResetStream {
                stream_id,
                application_error_code,
                ..
            } => {
                stats.reset_stream += 1;
                if let (_, Some(rs)) = self.obtain_stream(stream_id)? {
                    rs.reset(application_error_code);
                }
            }
            Frame::StopSending {
                stream_id,
                application_error_code,
            } => {
                stats.stop_sending += 1;
                self.events
                    .send_stream_stop_sending(stream_id, application_error_code);
                if let (Some(ss), _) = self.obtain_stream(stream_id)? {
                    ss.reset(application_error_code);
                }
            }
            Frame::Stream {
                fin,
                stream_id,
                offset,
                data,
                ..
            } => {
                stats.stream += 1;
                if let (_, Some(rs)) = self.obtain_stream(stream_id)? {
                    rs.inbound_stream_frame(fin, offset, data)?;
                }
            }
            Frame::MaxData { maximum_data } => {
                stats.max_data += 1;
                self.handle_max_data(maximum_data);
            }
            Frame::MaxStreamData {
                stream_id,
                maximum_stream_data,
            } => {
                qtrace!(
                    "Stream {} Received MaxStreamData {}",
                    stream_id,
                    maximum_stream_data
                );
                stats.max_stream_data += 1;
                if let (Some(ss), _) = self.obtain_stream(stream_id)? {
                    ss.set_max_stream_data(maximum_stream_data);
                }
            }
            Frame::MaxStreams {
                stream_type,
                maximum_streams,
            } => {
                stats.max_streams += 1;
                self.handle_max_streams(stream_type, maximum_streams);
            }
            Frame::DataBlocked { data_limit } => {
                // Should never happen since we set data limit to max
                qwarn!("Received DataBlocked with data limit {}", data_limit);
                stats.data_blocked += 1;
                self.handle_data_blocked();
            }
            Frame::StreamDataBlocked { stream_id, .. } => {
                qtrace!("Received StreamDataBlocked");
                stats.stream_data_blocked += 1;
                // Terminate connection with STREAM_STATE_ERROR if send-only
                // stream (-transport 19.13)
                if stream_id.is_send_only(self.role) {
                    return Err(Error::StreamStateError);
                }

                if let (_, Some(rs)) = self.obtain_stream(stream_id)? {
                    rs.send_flowc_update();
                }
            }
            Frame::StreamsBlocked { .. } => {
                stats.streams_blocked += 1;
                // We send an update evry time we retire a stream. There is no need to
                // trigger flow updates here.
            }
            _ => unreachable!("This is not a stream RecoveryToken"),
        }
        Ok(())
    }

    fn write_maintenance_frames(
        &mut self,
        builder: &mut PacketBuilder,
        tokens: &mut Vec<RecoveryToken>,
        stats: &mut FrameStats,
    ) {
        // Send `DATA_BLOCKED` as necessary.
        self.sender_fc
            .borrow_mut()
            .write_frames(builder, tokens, stats);
        if builder.is_full() {
            return;
        }

        // Send `MAX_DATA` as necessary.
        self.receiver_fc
            .borrow_mut()
            .write_frames(builder, tokens, stats);
        if builder.is_full() {
            return;
        }

        self.recv.write_frames(builder, tokens, stats);

<<<<<<< HEAD
        self.remote_streams_fc[StreamType::BiDi].write_frames(builder, tokens, stats);
        if builder.is_full() {
            return;
        }
        self.remote_streams_fc[StreamType::UniDi].write_frames(builder, tokens, stats);
        if builder.is_full() {
            return;
        }

        self.local_streams_fc[StreamType::BiDi].write_frames(builder, tokens, stats);
        if builder.is_full() {
            return;
        }

        self.local_streams_fc[StreamType::UniDi].write_frames(builder, tokens, stats);
=======
        self.remote_stream_limits[StreamType::BiDi].write_frames(builder, tokens, stats)?;
        if builder.remaining() < 2 {
            return Ok(());
        }
        self.remote_stream_limits[StreamType::UniDi].write_frames(builder, tokens, stats)?;
        if builder.remaining() < 2 {
            return Ok(());
        }

        self.local_stream_limits[StreamType::BiDi].write_frames(builder, tokens, stats)?;
        if builder.remaining() < 2 {
            return Ok(());
        }

        self.local_stream_limits[StreamType::UniDi].write_frames(builder, tokens, stats)
>>>>>>> c8d383c3
    }

    pub fn write_frames(
        &mut self,
        priority: TransmissionPriority,
        builder: &mut PacketBuilder,
        tokens: &mut Vec<RecoveryToken>,
        stats: &mut FrameStats,
    ) {
        if priority == TransmissionPriority::Important {
            self.write_maintenance_frames(builder, tokens, stats);
            if builder.is_full() {
                return;
            }
        }

        self.send.write_frames(priority, builder, tokens, stats);
    }

    pub fn lost(&mut self, token: &RecoveryToken) {
        match token {
            RecoveryToken::Stream(st) => self.send.lost(&st),
            RecoveryToken::ResetStream { stream_id } => self.send.reset_lost(*stream_id),
            RecoveryToken::StreamDataBlocked { stream_id, limit } => {
                self.send.blocked_lost(*stream_id, *limit)
            }
            RecoveryToken::MaxStreamData {
                stream_id,
                max_data,
            } => {
                if let Ok((_, Some(rs))) = self.obtain_stream(*stream_id) {
                    rs.max_stream_data_lost(*max_data);
                }
            }
            RecoveryToken::StopSending { stream_id } => {
                if let Ok((_, Some(rs))) = self.obtain_stream(*stream_id) {
                    rs.stop_sending_lost();
                }
            }
            RecoveryToken::StreamsBlocked { stream_type, limit } => {
                self.local_stream_limits[*stream_type].frame_lost(*limit);
            }
            RecoveryToken::MaxStreams {
                stream_type,
                max_streams,
            } => {
                self.remote_stream_limits[*stream_type].frame_lost(*max_streams);
            }
            RecoveryToken::DataBlocked(limit) => self.sender_fc.borrow_mut().frame_lost(*limit),
            RecoveryToken::MaxData(maximum_data) => {
                self.receiver_fc.borrow_mut().frame_lost(*maximum_data)
            }
            _ => unreachable!("This is not a stream RecoveryToken"),
        }
    }

    pub fn acked(&mut self, token: &RecoveryToken) {
        match token {
            RecoveryToken::Stream(st) => self.send.acked(st),
            RecoveryToken::ResetStream { stream_id } => self.send.reset_acked(*stream_id),
            RecoveryToken::StopSending { stream_id } => {
                if let Ok((_, Some(rs))) = self.obtain_stream(*stream_id) {
                    rs.stop_sending_acked();
                }
            }
            _ => unreachable!("This is not a stream RecoveryToken"),
        }
    }

    pub fn clear_streams(&mut self) {
        self.send.clear();
        self.recv.clear();
    }

    pub fn cleanup_closed_streams(&mut self) {
        self.send.clear_terminal();
        let send = &self.send;
        let (removed_bidi, removed_uni) = self.recv.clear_terminal(send, self.role);

        // Send max_streams updates if we removed remote-initiated recv streams.
        // The updates will be send if any steams has been removed.
        self.remote_stream_limits[StreamType::BiDi].add_retired(removed_bidi);
        self.remote_stream_limits[StreamType::UniDi].add_retired(removed_uni);
    }

    fn ensure_created_if_remote(&mut self, stream_id: StreamId) -> Res<()> {
        if !stream_id.is_remote_initiated(self.role)
            || !self.remote_stream_limits[stream_id.stream_type()].is_new_stream(stream_id)?
        {
            // If it is not a remote stream and stream already exist.
            return Ok(());
        }

        let tp = match stream_id.stream_type() {
            // From the local perspective, this is a remote- originated BiDi stream. From
            // the remote perspective, this is a local-originated BiDi stream. Therefore,
            // look at the local transport parameters for the
            // INITIAL_MAX_STREAM_DATA_BIDI_REMOTE value to decide how much this endpoint
            // will allow its peer to send.
            StreamType::BiDi => tparams::INITIAL_MAX_STREAM_DATA_BIDI_REMOTE,
            StreamType::UniDi => tparams::INITIAL_MAX_STREAM_DATA_UNI,
        };
        let recv_initial_max_stream_data = self.tps.borrow().local.get_integer(tp);

        while self.remote_stream_limits[stream_id.stream_type()].is_new_stream(stream_id)? {
            let next_stream_id =
                self.remote_stream_limits[stream_id.stream_type()].take_stream_id();
            self.events.new_stream(next_stream_id);

            self.recv.insert(
                next_stream_id,
                RecvStream::new(
                    next_stream_id,
                    recv_initial_max_stream_data,
                    self.events.clone(),
                ),
            );

            if next_stream_id.is_bidi() {
                // From the local perspective, this is a remote- originated BiDi stream.
                // From the remote perspective, this is a local-originated BiDi stream.
                // Therefore, look at the remote's transport parameters for the
                // INITIAL_MAX_STREAM_DATA_BIDI_LOCAL value to decide how much this endpoint
                // is allowed to send its peer.
                let send_initial_max_stream_data = self
                    .tps
                    .borrow()
                    .remote()
                    .get_integer(tparams::INITIAL_MAX_STREAM_DATA_BIDI_LOCAL);
                self.send.insert(
                    next_stream_id,
                    SendStream::new(
                        next_stream_id,
                        send_initial_max_stream_data,
                        Rc::clone(&self.sender_fc),
                        self.events.clone(),
                    ),
                );
            }
        }
        Ok(())
    }

    /// Get or make a stream, and implicitly open additional streams as
    /// indicated by its stream id.
    pub fn obtain_stream(
        &mut self,
        stream_id: StreamId,
    ) -> Res<(Option<&mut SendStream>, Option<&mut RecvStream>)> {
        self.ensure_created_if_remote(stream_id)?;
        Ok((
            self.send.get_mut(stream_id).ok(),
            self.recv.get_mut(stream_id).ok(),
        ))
    }

    pub fn stream_create(&mut self, st: StreamType) -> Res<u64> {
        match self.local_stream_limits.take_stream_id(st) {
            None => Err(Error::StreamLimitError),
            Some(new_id) => {
                let send_limit_tp = match st {
                    StreamType::UniDi => tparams::INITIAL_MAX_STREAM_DATA_UNI,
                    StreamType::BiDi => tparams::INITIAL_MAX_STREAM_DATA_BIDI_REMOTE,
                };
                let send_limit = self.tps.borrow().remote().get_integer(send_limit_tp);
                self.send.insert(
                    new_id,
                    SendStream::new(
                        new_id,
                        send_limit,
                        Rc::clone(&self.sender_fc),
                        self.events.clone(),
                    ),
                );
                if st == StreamType::BiDi {
                    // From the local perspective, this is a local- originated BiDi stream. From the
                    // remote perspective, this is a remote-originated BiDi stream. Therefore, look at
                    // the local transport parameters for the INITIAL_MAX_STREAM_DATA_BIDI_LOCAL value
                    // to decide how much this endpoint will allow its peer to send.
                    let recv_initial_max_stream_data = self
                        .tps
                        .borrow()
                        .local
                        .get_integer(tparams::INITIAL_MAX_STREAM_DATA_BIDI_LOCAL);

                    self.recv.insert(
                        new_id,
                        RecvStream::new(new_id, recv_initial_max_stream_data, self.events.clone()),
                    );
                }
                Ok(new_id.as_u64())
            }
        }
    }

    pub fn handle_max_data(&mut self, maximum_data: u64) {
        let conn_was_blocked = self.sender_fc.borrow().available() == 0;
        let conn_credit_increased = self.sender_fc.borrow_mut().update(maximum_data);

        if conn_was_blocked && conn_credit_increased {
            for (id, ss) in &mut self.send {
                if ss.avail() > 0 {
                    // These may not actually all be writable if one
                    // uses up all the conn credit. Not our fault.
                    self.events.send_stream_writable(*id);
                }
            }
        }
    }

    pub fn handle_data_blocked(&mut self) {
        self.receiver_fc.borrow_mut().send_flowc_update();
    }

    pub fn set_initial_limits(&mut self) {
        let _ = self.local_stream_limits[StreamType::BiDi].update(
            self.tps
                .borrow()
                .remote()
                .get_integer(tparams::INITIAL_MAX_STREAMS_BIDI),
        );
        let _ = self.local_stream_limits[StreamType::UniDi].update(
            self.tps
                .borrow()
                .remote()
                .get_integer(tparams::INITIAL_MAX_STREAMS_UNI),
        );

        // As a client, there are two sets of initial limits for sending stream data.
        // If the second limit is higher and streams have been created, then
        // ensure that streams are not blocked on the lower limit.
        if self.role == Role::Client {
            self.send.update_initial_limit(self.tps.borrow().remote());
        }

        self.sender_fc.borrow_mut().update(
            self.tps
                .borrow()
                .remote()
                .get_integer(tparams::INITIAL_MAX_DATA),
        );
    }

    pub fn handle_max_streams(&mut self, stream_type: StreamType, maximum_streams: u64) {
        if self.local_stream_limits[stream_type].update(maximum_streams) {
            self.events.send_stream_creatable(stream_type);
        }
    }

    pub fn get_send_stream_mut(&mut self, stream_id: StreamId) -> Res<&mut SendStream> {
        self.send.get_mut(stream_id)
    }

    pub fn get_send_stream(&self, stream_id: StreamId) -> Res<&SendStream> {
        self.send.get(stream_id)
    }

    pub fn get_recv_stream_mut(&mut self, stream_id: StreamId) -> Res<&mut RecvStream> {
        self.recv.get_mut(stream_id)
    }
}<|MERGE_RESOLUTION|>--- conflicted
+++ resolved
@@ -191,39 +191,21 @@
 
         self.recv.write_frames(builder, tokens, stats);
 
-<<<<<<< HEAD
-        self.remote_streams_fc[StreamType::BiDi].write_frames(builder, tokens, stats);
+        self.remote_stream_limits[StreamType::BiDi].write_frames(builder, tokens, stats);
         if builder.is_full() {
             return;
         }
-        self.remote_streams_fc[StreamType::UniDi].write_frames(builder, tokens, stats);
+        self.remote_stream_limits[StreamType::UniDi].write_frames(builder, tokens, stats);
         if builder.is_full() {
             return;
         }
 
-        self.local_streams_fc[StreamType::BiDi].write_frames(builder, tokens, stats);
+        self.local_stream_limits[StreamType::BiDi].write_frames(builder, tokens, stats);
         if builder.is_full() {
             return;
         }
 
-        self.local_streams_fc[StreamType::UniDi].write_frames(builder, tokens, stats);
-=======
-        self.remote_stream_limits[StreamType::BiDi].write_frames(builder, tokens, stats)?;
-        if builder.remaining() < 2 {
-            return Ok(());
-        }
-        self.remote_stream_limits[StreamType::UniDi].write_frames(builder, tokens, stats)?;
-        if builder.remaining() < 2 {
-            return Ok(());
-        }
-
-        self.local_stream_limits[StreamType::BiDi].write_frames(builder, tokens, stats)?;
-        if builder.remaining() < 2 {
-            return Ok(());
-        }
-
-        self.local_stream_limits[StreamType::UniDi].write_frames(builder, tokens, stats)
->>>>>>> c8d383c3
+        self.local_stream_limits[StreamType::UniDi].write_frames(builder, tokens, stats);
     }
 
     pub fn write_frames(
