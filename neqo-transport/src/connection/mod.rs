--- conflicted
+++ resolved
@@ -1929,65 +1929,6 @@
         }
     }
 
-<<<<<<< HEAD
-    fn output_close(&mut self, close: &ClosingFrame) -> Res<SendOption> {
-        let mut encoder = Encoder::with_capacity(256);
-        let grease_quic_bit = self.can_grease_quic_bit();
-        let version = self.version();
-        for space in PacketNumberSpace::iter() {
-            let Some((cspace, tx)) = self.crypto.states.select_tx_mut(self.version, *space) else {
-                continue;
-            };
-
-            let path = close.path().borrow();
-            // In some error cases, we will not be able to make a new, permanent path.
-            // For example, if we run out of connection IDs and the error results from
-            // a packet on a new path, we avoid sending (and the privacy risk) rather
-            // than reuse a connection ID.
-            if path.is_temporary() {
-                assert!(!cfg!(test), "attempting to close with a temporary path");
-                return Err(Error::InternalError);
-            }
-            let (_, mut builder) = Self::build_packet_header(
-                &path,
-                cspace,
-                encoder,
-                tx,
-                &AddressValidationInfo::None,
-                version,
-                grease_quic_bit,
-            );
-            _ = Self::add_packet_number(
-                &mut builder,
-                tx,
-                self.loss_recovery.largest_acknowledged_pn(*space),
-            );
-            // The builder will set the limit to 0 if there isn't enough space for the header.
-            if builder.is_full() {
-                encoder = builder.abort();
-                break;
-            }
-            builder.set_limit(min(path.amplification_limit(), path.mtu()) - tx.expansion());
-            debug_assert!(builder.limit() <= 2048);
-
-            // ConnectionError::Application is only allowed at 1RTT.
-            let sanitized = if *space == PacketNumberSpace::ApplicationData {
-                None
-            } else {
-                close.sanitize()
-            };
-            sanitized
-                .as_ref()
-                .unwrap_or(close)
-                .write_frame(&mut builder);
-            encoder = builder.build(tx)?;
-        }
-
-        Ok(SendOption::Yes(close.path().borrow_mut().datagram(encoder)))
-    }
-
-=======
->>>>>>> 7ff76c7c
     /// Write the frames that are exchanged in the application data space.
     /// The order of calls here determines the relative priority of frames.
     fn write_appdata_frames(
