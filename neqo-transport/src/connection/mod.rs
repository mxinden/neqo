// Licensed under the Apache License, Version 2.0 <LICENSE-APACHE or
// http://www.apache.org/licenses/LICENSE-2.0> or the MIT license
// <LICENSE-MIT or http://opensource.org/licenses/MIT>, at your
// option. This file may not be copied, modified, or distributed
// except according to those terms.

// The class implementing a QUIC connection.

use crate::{
    addr_valid::{AddressValidation, NewTokenState},
    cid::{
        ConnectionId, ConnectionIdEntry, ConnectionIdGenerator, ConnectionIdManager,
        ConnectionIdRef, ConnectionIdStore, LOCAL_ACTIVE_CID_LIMIT,
    },
    crypto::{Crypto, CryptoDxState, CryptoSpace},
    dump::*,
    events::{ConnectionEvent, ConnectionEvents, OutgoingDatagramOutcome},
    frame::{
        CloseError, Frame, FrameType, FRAME_TYPE_CONNECTION_CLOSE_APPLICATION,
        FRAME_TYPE_CONNECTION_CLOSE_TRANSPORT,
    },
    packet::{DecryptedPacket, PacketBuilder, PacketNumber, PacketType, PublicPacket},
    path::{Path, PathRef, Paths},
    qlog,
    quic_datagrams::{DatagramTracking, QuicDatagrams},
    recovery::{LossRecovery, RecoveryToken, SendProfile},
    recv_stream::RecvStreamStats,
    rtt::GRANULARITY,
    stats::{Stats, StatsCell},
    stream_id::StreamType,
    streams::{SendOrder, Streams},
    tparams::{
        self, TransportParameter, TransportParameterId, TransportParameters,
        TransportParametersHandler,
    },
    tracking::{AckTracker, PacketNumberSpace, SentPacket},
    version::{Version, WireVersion},
    AppError, ConnectionError, Error, Res, StreamId,
};
use neqo_common::{
    event::Provider as EventProvider, hex, hex_snip_middle, hrtime, qdebug, qerror, qinfo,
    qlog::NeqoQlog, qtrace, qwarn, Datagram, Decoder, Encoder, Role,
};
use neqo_crypto::{
    agent::CertificateInfo, random, Agent, AntiReplay, AuthenticationStatus, Cipher, Client,
    HandshakeState, PrivateKey, PublicKey, ResumptionToken, SecretAgentInfo, SecretAgentPreInfo,
    Server, ZeroRttChecker,
};
use smallvec::SmallVec;
use std::{
    cell::RefCell,
    cmp::{max, min},
    convert::TryFrom,
    fmt::{self, Debug},
    mem,
    net::{IpAddr, SocketAddr},
    ops::RangeInclusive,
    rc::{Rc, Weak},
    time::{Duration, Instant},
};

mod idle;
pub mod params;
mod saved;
mod state;
#[cfg(test)]
pub mod test_internal;

pub use crate::send_stream::{RetransmissionPriority, SendStreamStats, TransmissionPriority};
pub use params::ConnectionParameters;
#[cfg(test)]
pub use params::ACK_RATIO_SCALE;
pub use state::{ClosingFrame, State};

use idle::IdleTimeout;
use params::PreferredAddressConfig;
use saved::SavedDatagrams;
use state::StateSignaling;

#[derive(Debug, Default)]
struct Packet(Vec<u8>);

/// The number of Initial packets that the client will send in response
/// to receiving an undecryptable packet during the early part of the
/// handshake.  This is a hack, but a useful one.
const EXTRA_INITIALS: usize = 4;

#[derive(Debug, PartialEq, Eq, Clone, Copy)]
pub enum ZeroRttState {
    Init,
    Sending,
    AcceptedClient,
    AcceptedServer,
    Rejected,
}

#[derive(Clone, Debug, PartialEq, Eq)]
/// Type returned from process() and `process_output()`. Users are required to
/// call these repeatedly until `Callback` or `None` is returned.
pub enum Output {
    /// Connection requires no action.
    None,
    /// Connection requires the datagram be sent.
    Datagram(Datagram),
    /// Connection requires `process_input()` be called when the `Duration`
    /// elapses.
    Callback(Duration),
}

impl Output {
    /// Convert into an `Option<Datagram>`.
    #[must_use]
    pub fn dgram(self) -> Option<Datagram> {
        match self {
            Self::Datagram(dg) => Some(dg),
            _ => None,
        }
    }

    /// Get a reference to the Datagram, if any.
    pub fn as_dgram_ref(&self) -> Option<&Datagram> {
        match self {
            Self::Datagram(dg) => Some(dg),
            _ => None,
        }
    }

    /// Ask how long the caller should wait before calling back.
    #[must_use]
    pub fn callback(&self) -> Duration {
        match self {
            Self::Callback(t) => *t,
            _ => Duration::new(0, 0),
        }
    }
}

/// Used by inner functions like Connection::output.
enum SendOption {
    /// Yes, please send this datagram.
    Yes(Datagram),
    /// Don't send.  If this was blocked on the pacer (the arg is true).
    No(bool),
}

impl Default for SendOption {
    fn default() -> Self {
        Self::No(false)
    }
}

/// Used by `Connection::preprocess` to determine what to do
/// with an packet before attempting to remove protection.
#[derive(Debug, Clone, Copy, PartialEq, Eq)]
enum PreprocessResult {
    /// End processing and return successfully.
    End,
    /// Stop processing this datagram and move on to the next.
    Next,
    /// Continue and process this packet.
    Continue,
}

/// `AddressValidationInfo` holds information relevant to either
/// responding to address validation (`NewToken`, `Retry`) or generating
/// tokens for address validation (`Server`).
enum AddressValidationInfo {
    None,
    // We are a client and have information from `NEW_TOKEN`.
    NewToken(Vec<u8>),
    // We are a client and have received a `Retry` packet.
    Retry {
        token: Vec<u8>,
        retry_source_cid: ConnectionId,
    },
    // We are a server and can generate tokens.
    Server(Weak<RefCell<AddressValidation>>),
}

impl AddressValidationInfo {
    pub fn token(&self) -> &[u8] {
        match self {
            Self::NewToken(token) | Self::Retry { token, .. } => token,
            _ => &[],
        }
    }

    pub fn generate_new_token(
        &mut self,
        peer_address: SocketAddr,
        now: Instant,
    ) -> Option<Vec<u8>> {
        match self {
            Self::Server(ref w) => {
                if let Some(validation) = w.upgrade() {
                    validation
                        .borrow()
                        .generate_new_token(peer_address, now)
                        .ok()
                } else {
                    None
                }
            }
            Self::None => None,
            _ => unreachable!("called a server function on a client"),
        }
    }
}

/// A QUIC Connection
///
/// First, create a new connection using `new_client()` or `new_server()`.
///
/// For the life of the connection, handle activity in the following manner:
/// 1. Perform operations using the `stream_*()` methods.
/// 1. Call `process_input()` when a datagram is received or the timer
/// expires. Obtain information on connection state changes by checking
/// `events()`.
/// 1. Having completed handling current activity, repeatedly call
/// `process_output()` for packets to send, until it returns `Output::Callback`
/// or `Output::None`.
///
/// After the connection is closed (either by calling `close()` or by the
/// remote) continue processing until `state()` returns `Closed`.
pub struct Connection {
    role: Role,
    version: Version,
    state: State,
    tps: Rc<RefCell<TransportParametersHandler>>,
    /// What we are doing with 0-RTT.
    zero_rtt_state: ZeroRttState,
    /// All of the network paths that we are aware of.
    paths: Paths,
    /// This object will generate connection IDs for the connection.
    cid_manager: ConnectionIdManager,
    address_validation: AddressValidationInfo,
    /// The connection IDs that were provided by the peer.
    connection_ids: ConnectionIdStore<[u8; 16]>,

    /// The source connection ID that this endpoint uses for the handshake.
    /// Since we need to communicate this to our peer in tparams, setting this
    /// value is part of constructing the struct.
    local_initial_source_cid: ConnectionId,
    /// The source connection ID from the first packet from the other end.
    /// This is checked against the peer's transport parameters.
    remote_initial_source_cid: Option<ConnectionId>,
    /// The destination connection ID from the first packet from the client.
    /// This is checked by the client against the server's transport parameters.
    original_destination_cid: Option<ConnectionId>,

    /// We sometimes save a datagram against the possibility that keys will later
    /// become available.  This avoids reporting packets as dropped during the handshake
    /// when they are either just reordered or we haven't been able to install keys yet.
    /// In particular, this occurs when asynchronous certificate validation happens.
    saved_datagrams: SavedDatagrams,
    /// Some packets were received, but not tracked.
    received_untracked: bool,

    /// This is responsible for the QuicDatagrams' handling:
    /// <https://datatracker.ietf.org/doc/html/draft-ietf-quic-datagram>
    quic_datagrams: QuicDatagrams,

    pub(crate) crypto: Crypto,
    pub(crate) acks: AckTracker,
    idle_timeout: IdleTimeout,
    streams: Streams,
    state_signaling: StateSignaling,
    loss_recovery: LossRecovery,
    events: ConnectionEvents,
    new_token: NewTokenState,
    stats: StatsCell,
    qlog: NeqoQlog,
    /// A session ticket was received without NEW_TOKEN,
    /// this is when that turns into an event without NEW_TOKEN.
    release_resumption_token_timer: Option<Instant>,
    conn_params: ConnectionParameters,
    hrtime: hrtime::Handle,

    /// For testing purposes it is sometimes necessary to inject frames that wouldn't
    /// otherwise be sent, just to see how a connection handles them.  Inserting them
    /// into packets proper mean that the frames follow the entire processing path.
    #[cfg(test)]
    pub test_frame_writer: Option<Box<dyn test_internal::FrameWriter>>,
}

impl Debug for Connection {
    fn fmt(&self, f: &mut fmt::Formatter) -> fmt::Result {
        write!(
            f,
            "{:?} Connection: {:?} {:?}",
            self.role,
            self.state,
            self.paths.primary_fallible()
        )
    }
}

impl Connection {
    /// A long default for timer resolution, so that we don't tax the
    /// system too hard when we don't need to.
    const LOOSE_TIMER_RESOLUTION: Duration = Duration::from_millis(50);

    /// Create a new QUIC connection with Client role.
    pub fn new_client(
        server_name: impl Into<String>,
        protocols: &[impl AsRef<str>],
        cid_generator: Rc<RefCell<dyn ConnectionIdGenerator>>,
        local_addr: SocketAddr,
        remote_addr: SocketAddr,
        conn_params: ConnectionParameters,
        now: Instant,
    ) -> Res<Self> {
        let dcid = ConnectionId::generate_initial();
        let mut c = Self::new(
            Role::Client,
            Agent::from(Client::new(server_name.into(), conn_params.is_greasing())?),
            cid_generator,
            protocols,
            conn_params,
        )?;
        c.crypto.states.init(
            c.conn_params.get_versions().compatible(),
            Role::Client,
            &dcid,
        );
        c.original_destination_cid = Some(dcid);
        let path = Path::temporary(
            local_addr,
            remote_addr,
            c.conn_params.get_cc_algorithm(),
            c.conn_params.pacing_enabled(),
            NeqoQlog::default(),
            now,
        );
        c.setup_handshake_path(&Rc::new(RefCell::new(path)), now);
        Ok(c)
    }

    /// Create a new QUIC connection with Server role.
    pub fn new_server(
        certs: &[impl AsRef<str>],
        protocols: &[impl AsRef<str>],
        cid_generator: Rc<RefCell<dyn ConnectionIdGenerator>>,
        conn_params: ConnectionParameters,
    ) -> Res<Self> {
        Self::new(
            Role::Server,
            Agent::from(Server::new(certs)?),
            cid_generator,
            protocols,
            conn_params,
        )
    }

    fn new<P: AsRef<str>>(
        role: Role,
        agent: Agent,
        cid_generator: Rc<RefCell<dyn ConnectionIdGenerator>>,
        protocols: &[P],
        conn_params: ConnectionParameters,
    ) -> Res<Self> {
        // Setup the local connection ID.
        let local_initial_source_cid = cid_generator
            .borrow_mut()
            .generate_cid()
            .ok_or(Error::ConnectionIdsExhausted)?;
        let mut cid_manager =
            ConnectionIdManager::new(cid_generator, local_initial_source_cid.clone());
        let mut tps = conn_params.create_transport_parameter(role, &mut cid_manager)?;
        tps.local.set_bytes(
            tparams::INITIAL_SOURCE_CONNECTION_ID,
            local_initial_source_cid.to_vec(),
        );

        let tphandler = Rc::new(RefCell::new(tps));
        let crypto = Crypto::new(
            conn_params.get_versions().initial(),
            agent,
            protocols.iter().map(P::as_ref).map(String::from).collect(),
            Rc::clone(&tphandler),
            conn_params.is_fuzzing(),
        )?;

        let stats = StatsCell::default();
        let events = ConnectionEvents::default();
        let quic_datagrams = QuicDatagrams::new(
            conn_params.get_datagram_size(),
            conn_params.get_outgoing_datagram_queue(),
            conn_params.get_incoming_datagram_queue(),
            events.clone(),
        );

        let c = Self {
            role,
            version: conn_params.get_versions().initial(),
            state: State::Init,
            paths: Paths::default(),
            cid_manager,
            tps: tphandler.clone(),
            zero_rtt_state: ZeroRttState::Init,
            address_validation: AddressValidationInfo::None,
            local_initial_source_cid,
            remote_initial_source_cid: None,
            original_destination_cid: None,
            saved_datagrams: SavedDatagrams::default(),
            received_untracked: false,
            crypto,
            acks: AckTracker::default(),
            idle_timeout: IdleTimeout::new(conn_params.get_idle_timeout()),
            streams: Streams::new(tphandler, role, events.clone()),
            connection_ids: ConnectionIdStore::default(),
            state_signaling: StateSignaling::Idle,
            loss_recovery: LossRecovery::new(stats.clone(), conn_params.get_fast_pto()),
            events,
            new_token: NewTokenState::new(role),
            stats,
            qlog: NeqoQlog::disabled(),
            release_resumption_token_timer: None,
            conn_params,
            hrtime: hrtime::Time::get(Self::LOOSE_TIMER_RESOLUTION),
            quic_datagrams,
            #[cfg(test)]
            test_frame_writer: None,
        };
        c.stats.borrow_mut().init(format!("{c}"));
        Ok(c)
    }

    pub fn server_enable_0rtt(
        &mut self,
        anti_replay: &AntiReplay,
        zero_rtt_checker: impl ZeroRttChecker + 'static,
    ) -> Res<()> {
        self.crypto
            .server_enable_0rtt(self.tps.clone(), anti_replay, zero_rtt_checker)
    }

    pub fn server_enable_ech(
        &mut self,
        config: u8,
        public_name: &str,
        sk: &PrivateKey,
        pk: &PublicKey,
    ) -> Res<()> {
        self.crypto.server_enable_ech(config, public_name, sk, pk)
    }

    /// Get the active ECH configuration, which is empty if ECH is disabled.
    pub fn ech_config(&self) -> &[u8] {
        self.crypto.ech_config()
    }

    pub fn client_enable_ech(&mut self, ech_config_list: impl AsRef<[u8]>) -> Res<()> {
        self.crypto.client_enable_ech(ech_config_list)
    }

    /// Set or clear the qlog for this connection.
    pub fn set_qlog(&mut self, qlog: NeqoQlog) {
        self.loss_recovery.set_qlog(qlog.clone());
        self.paths.set_qlog(qlog.clone());
        self.qlog = qlog;
    }

    /// Get the qlog (if any) for this connection.
    pub fn qlog_mut(&mut self) -> &mut NeqoQlog {
        &mut self.qlog
    }

    /// Get the original destination connection id for this connection. This
    /// will always be present for Role::Client but not if Role::Server is in
    /// State::Init.
    pub fn odcid(&self) -> Option<&ConnectionId> {
        self.original_destination_cid.as_ref()
    }

    /// Set a local transport parameter, possibly overriding a default value.
    /// This only sets transport parameters without dealing with other aspects of
    /// setting the value.
    /// # Panics
    /// This panics if the transport parameter is known to this crate.
    pub fn set_local_tparam(&self, tp: TransportParameterId, value: TransportParameter) -> Res<()> {
        #[cfg(not(test))]
        {
            assert!(!tparams::INTERNAL_TRANSPORT_PARAMETERS.contains(&tp));
        }
        if *self.state() == State::Init {
            self.tps.borrow_mut().local.set(tp, value);
            Ok(())
        } else {
            qerror!("Current state: {:?}", self.state());
            qerror!("Cannot set local tparam when not in an initial connection state.");
            Err(Error::ConnectionState)
        }
    }

    /// `odcid` is their original choice for our CID, which we get from the Retry token.
    /// `remote_cid` is the value from the Source Connection ID field of
    ///   an incoming packet: what the peer wants us to use now.
    /// `retry_cid` is what we asked them to use when we sent the Retry.
    pub(crate) fn set_retry_cids(
        &mut self,
        odcid: ConnectionId,
        remote_cid: ConnectionId,
        retry_cid: ConnectionId,
    ) {
        debug_assert_eq!(self.role, Role::Server);
        qtrace!(
            [self],
            "Retry CIDs: odcid={} remote={} retry={}",
            odcid,
            remote_cid,
            retry_cid
        );
        // We advertise "our" choices in transport parameters.
        let local_tps = &mut self.tps.borrow_mut().local;
        local_tps.set_bytes(tparams::ORIGINAL_DESTINATION_CONNECTION_ID, odcid.to_vec());
        local_tps.set_bytes(tparams::RETRY_SOURCE_CONNECTION_ID, retry_cid.to_vec());

        // ...and save their choices for later validation.
        self.remote_initial_source_cid = Some(remote_cid);
    }

    fn retry_sent(&self) -> bool {
        self.tps
            .borrow()
            .local
            .get_bytes(tparams::RETRY_SOURCE_CONNECTION_ID)
            .is_some()
    }

    /// Set ALPN preferences. Strings that appear earlier in the list are given
    /// higher preference.
    pub fn set_alpn(&mut self, protocols: &[impl AsRef<str>]) -> Res<()> {
        self.crypto.tls.set_alpn(protocols)?;
        Ok(())
    }

    /// Enable a set of ciphers.
    pub fn set_ciphers(&mut self, ciphers: &[Cipher]) -> Res<()> {
        if self.state != State::Init {
            qerror!([self], "Cannot enable ciphers in state {:?}", self.state);
            return Err(Error::ConnectionState);
        }
        self.crypto.tls.set_ciphers(ciphers)?;
        Ok(())
    }

    fn make_resumption_token(&mut self) -> ResumptionToken {
        debug_assert_eq!(self.role, Role::Client);
        debug_assert!(self.crypto.has_resumption_token());
        let rtt = self.paths.primary().borrow().rtt().estimate();
        self.crypto
            .create_resumption_token(
                self.new_token.take_token(),
                self.tps
                    .borrow()
                    .remote
                    .as_ref()
                    .expect("should have transport parameters"),
                self.version,
                u64::try_from(rtt.as_millis()).unwrap_or(0),
            )
            .unwrap()
    }

    /// Get the simplest PTO calculation for all those cases where we need
    /// a value of this approximate order.  Don't use this for loss recovery,
    /// only use it where a more precise value is not important.
    fn pto(&self) -> Duration {
        self.paths
            .primary()
            .borrow()
            .rtt()
            .pto(PacketNumberSpace::ApplicationData)
    }

    fn create_resumption_token(&mut self, now: Instant) {
        if self.role == Role::Server || self.state < State::Connected {
            return;
        }

        qtrace!(
            [self],
            "Maybe create resumption token: {} {}",
            self.crypto.has_resumption_token(),
            self.new_token.has_token()
        );

        while self.crypto.has_resumption_token() && self.new_token.has_token() {
            let token = self.make_resumption_token();
            self.events.client_resumption_token(token);
        }

        // If we have a resumption ticket check or set a timer.
        if self.crypto.has_resumption_token() {
            let arm = if let Some(expiration_time) = self.release_resumption_token_timer {
                if expiration_time <= now {
                    let token = self.make_resumption_token();
                    self.events.client_resumption_token(token);
                    self.release_resumption_token_timer = None;

                    // This means that we release one session ticket every 3 PTOs
                    // if no NEW_TOKEN frame is received.
                    self.crypto.has_resumption_token()
                } else {
                    false
                }
            } else {
                true
            };

            if arm {
                self.release_resumption_token_timer = Some(now + 3 * self.pto());
            }
        }
    }

    /// The correct way to obtain a resumption token is to wait for the
    /// `ConnectionEvent::ResumptionToken` event. To emit the event we are waiting for a
    /// resumption token and a `NEW_TOKEN` frame to arrive. Some servers don't send `NEW_TOKEN`
    /// frames and in this case, we wait for 3xPTO before emitting an event. This is especially a
    /// problem for short-lived connections, where the connection is closed before any events are
    /// released. This function retrieves the token, without waiting for a `NEW_TOKEN` frame to
    /// arrive.
    /// # Panics
    /// If this is called on a server.
    pub fn take_resumption_token(&mut self, now: Instant) -> Option<ResumptionToken> {
        assert_eq!(self.role, Role::Client);

        if self.crypto.has_resumption_token() {
            let token = self.make_resumption_token();
            if self.crypto.has_resumption_token() {
                self.release_resumption_token_timer = Some(now + 3 * self.pto());
            }
            Some(token)
        } else {
            None
        }
    }

    /// Enable resumption, using a token previously provided.
    /// This can only be called once and only on the client.
    /// After calling the function, it should be possible to attempt 0-RTT
    /// if the token supports that.
    pub fn enable_resumption(&mut self, now: Instant, token: impl AsRef<[u8]>) -> Res<()> {
        if self.state != State::Init {
            qerror!([self], "set token in state {:?}", self.state);
            return Err(Error::ConnectionState);
        }
        if self.role == Role::Server {
            return Err(Error::ConnectionState);
        }

        qinfo!(
            [self],
            "resumption token {}",
            hex_snip_middle(token.as_ref())
        );
        let mut dec = Decoder::from(token.as_ref());

        let version =
            Version::try_from(dec.decode_uint(4).ok_or(Error::InvalidResumptionToken)? as u32)?;
        qtrace!([self], "  version {:?}", version);
        if !self.conn_params.get_versions().all().contains(&version) {
            return Err(Error::DisabledVersion);
        }

        let rtt = Duration::from_millis(dec.decode_varint().ok_or(Error::InvalidResumptionToken)?);
        qtrace!([self], "  RTT {:?}", rtt);

        let tp_slice = dec.decode_vvec().ok_or(Error::InvalidResumptionToken)?;
        qtrace!([self], "  transport parameters {}", hex(tp_slice));
        let mut dec_tp = Decoder::from(tp_slice);
        let tp =
            TransportParameters::decode(&mut dec_tp).map_err(|_| Error::InvalidResumptionToken)?;

        let init_token = dec.decode_vvec().ok_or(Error::InvalidResumptionToken)?;
        qtrace!([self], "  Initial token {}", hex(init_token));

        let tok = dec.decode_remainder();
        qtrace!([self], "  TLS token {}", hex(tok));

        match self.crypto.tls {
            Agent::Client(ref mut c) => {
                let res = c.enable_resumption(tok);
                if let Err(e) = res {
                    self.absorb_error::<Error>(now, Err(Error::from(e)));
                    return Ok(());
                }
            }
            Agent::Server(_) => return Err(Error::WrongRole),
        }

        self.version = version;
        self.conn_params.get_versions_mut().set_initial(version);
        self.tps.borrow_mut().set_version(version);
        self.tps.borrow_mut().remote_0rtt = Some(tp);
        if !init_token.is_empty() {
            self.address_validation = AddressValidationInfo::NewToken(init_token.to_vec());
        }
        self.paths.primary().borrow_mut().rtt_mut().set_initial(rtt);
        self.set_initial_limits();
        // Start up TLS, which has the effect of setting up all the necessary
        // state for 0-RTT.  This only stages the CRYPTO frames.
        let res = self.client_start(now);
        self.absorb_error(now, res);
        Ok(())
    }

    pub(crate) fn set_validation(&mut self, validation: Rc<RefCell<AddressValidation>>) {
        qtrace!([self], "Enabling NEW_TOKEN");
        assert_eq!(self.role, Role::Server);
        self.address_validation = AddressValidationInfo::Server(Rc::downgrade(&validation));
    }

    /// Send a TLS session ticket AND a NEW_TOKEN frame (if possible).
    pub fn send_ticket(&mut self, now: Instant, extra: &[u8]) -> Res<()> {
        if self.role == Role::Client {
            return Err(Error::WrongRole);
        }

        let tps = &self.tps;
        if let Agent::Server(ref mut s) = self.crypto.tls {
            let mut enc = Encoder::default();
            enc.encode_vvec_with(|enc_inner| {
                tps.borrow().local.encode(enc_inner);
            });
            enc.encode(extra);
            let records = s.send_ticket(now, enc.as_ref())?;
            qinfo!([self], "send session ticket {}", hex(&enc));
            self.crypto.buffer_records(records)?;
        } else {
            unreachable!();
        }

        // If we are able, also send a NEW_TOKEN frame.
        // This should be recording all remote addresses that are valid,
        // but there are just 0 or 1 in the current implementation.
        if let Some(path) = self.paths.primary_fallible() {
            if let Some(token) = self
                .address_validation
                .generate_new_token(path.borrow().remote_address(), now)
            {
                self.new_token.send_new_token(token);
            }
            Ok(())
        } else {
            Err(Error::NotConnected)
        }
    }

    pub fn tls_info(&self) -> Option<&SecretAgentInfo> {
        self.crypto.tls.info()
    }

    pub fn tls_preinfo(&self) -> Res<SecretAgentPreInfo> {
        Ok(self.crypto.tls.preinfo()?)
    }

    /// Get the peer's certificate chain and other info.
    pub fn peer_certificate(&self) -> Option<CertificateInfo> {
        self.crypto.tls.peer_certificate()
    }

    /// Call by application when the peer cert has been verified.
    ///
    /// This panics if there is no active peer.  It's OK to call this
    /// when authentication isn't needed, that will likely only cause
    /// the connection to fail.  However, if no packets have been
    /// exchanged, it's not OK.
    pub fn authenticated(&mut self, status: AuthenticationStatus, now: Instant) {
        qinfo!([self], "Authenticated {:?}", status);
        self.crypto.tls.authenticated(status);
        let res = self.handshake(now, self.version, PacketNumberSpace::Handshake, None);
        self.absorb_error(now, res);
        self.process_saved(now);
    }

    /// Get the role of the connection.
    pub fn role(&self) -> Role {
        self.role
    }

    /// Get the state of the connection.
    pub fn state(&self) -> &State {
        &self.state
    }

    /// The QUIC version in use.
    pub fn version(&self) -> Version {
        self.version
    }

    /// Get the 0-RTT state of the connection.
    pub fn zero_rtt_state(&self) -> ZeroRttState {
        self.zero_rtt_state
    }

    /// Get a snapshot of collected statistics.
    pub fn stats(&self) -> Stats {
        let mut v = self.stats.borrow().clone();
        if let Some(p) = self.paths.primary_fallible() {
            let p = p.borrow();
            v.rtt = p.rtt().estimate();
            v.rttvar = p.rtt().rttvar();
        }
        v
    }

    // This function wraps a call to another function and sets the connection state
    // properly if that call fails.
    fn capture_error<T>(
        &mut self,
        path: Option<PathRef>,
        now: Instant,
        frame_type: FrameType,
        res: Res<T>,
    ) -> Res<T> {
        if let Err(v) = &res {
            #[cfg(debug_assertions)]
            let msg = format!("{v:?}");
            #[cfg(not(debug_assertions))]
            let msg = "";
            let error = ConnectionError::Transport(v.clone());
            match &self.state {
                State::Closing { error: err, .. }
                | State::Draining { error: err, .. }
                | State::Closed(err) => {
                    qwarn!([self], "Closing again after error {:?}", err);
                }
                State::Init => {
                    // We have not even sent anything just close the connection without sending any error.
                    // This may happen when client_start fails.
                    self.set_state(State::Closed(error));
                }
                State::WaitInitial => {
                    // We don't have any state yet, so don't bother with
                    // the closing state, just send one CONNECTION_CLOSE.
                    if let Some(path) = path.or_else(|| self.paths.primary_fallible()) {
                        self.state_signaling
                            .close(path, error.clone(), frame_type, msg);
                    }
                    self.set_state(State::Closed(error));
                }
                _ => {
                    if let Some(path) = path.or_else(|| self.paths.primary_fallible()) {
                        self.state_signaling
                            .close(path, error.clone(), frame_type, msg);
                        if matches!(v, Error::KeysExhausted) {
                            self.set_state(State::Closed(error));
                        } else {
                            self.set_state(State::Closing {
                                error,
                                timeout: self.get_closing_period_time(now),
                            });
                        }
                    } else {
                        self.set_state(State::Closed(error));
                    }
                }
            }
        }
        res
    }

    /// For use with process_input(). Errors there can be ignored, but this
    /// needs to ensure that the state is updated.
    fn absorb_error<T>(&mut self, now: Instant, res: Res<T>) -> Option<T> {
        self.capture_error(None, now, 0, res).ok()
    }

    fn process_timer(&mut self, now: Instant) {
        match &self.state {
            // Only the client runs timers while waiting for Initial packets.
            State::WaitInitial => debug_assert_eq!(self.role, Role::Client),
            // If Closing or Draining, check if it is time to move to Closed.
            State::Closing { error, timeout } | State::Draining { error, timeout } => {
                if *timeout <= now {
                    let st = State::Closed(error.clone());
                    self.set_state(st);
                    qinfo!("Closing timer expired");
                    return;
                }
            }
            State::Closed(_) => {
                qdebug!("Timer fired while closed");
                return;
            }
            _ => (),
        }

        let pto = self.pto();
        if self.idle_timeout.expired(now, pto) {
            qinfo!([self], "idle timeout expired");
            self.set_state(State::Closed(ConnectionError::Transport(
                Error::IdleTimeout,
            )));
            return;
        }

        self.streams.cleanup_closed_streams();

        let res = self.crypto.states.check_key_update(now);
        self.absorb_error(now, res);

        let lost = self.loss_recovery.timeout(&self.paths.primary(), now);
        self.handle_lost_packets(&lost);
        qlog::packets_lost(&mut self.qlog, &lost);

        if self.release_resumption_token_timer.is_some() {
            self.create_resumption_token(now);
        }

        if !self.paths.process_timeout(now, pto) {
            qinfo!([self], "last available path failed");
            self.absorb_error::<Error>(now, Err(Error::NoAvailablePath));
        }
    }

    /// Process new input datagrams on the connection.
    pub fn process_input(&mut self, d: &Datagram, now: Instant) {
        self.input(d, now, now);
        self.process_saved(now);
        self.streams.cleanup_closed_streams();
    }

    /// Process new input datagrams on the connection.
    pub fn process_multiple_input<'a, I>(&mut self, dgrams: I, now: Instant)
    where
        I: IntoIterator<Item = &'a Datagram>,
        I::IntoIter: ExactSizeIterator,
    {
        let dgrams = dgrams.into_iter();
        if dgrams.len() == 0 {
            return;
        }

        for d in dgrams {
            self.input(d, now, now);
        }
        self.process_saved(now);
        self.streams.cleanup_closed_streams();
    }

    /// Get the time that we next need to be called back, relative to `now`.
    fn next_delay(&mut self, now: Instant, paced: bool) -> Duration {
        qtrace!([self], "Get callback delay {:?}", now);

        // Only one timer matters when closing...
        if let State::Closing { timeout, .. } | State::Draining { timeout, .. } = self.state {
            self.hrtime.update(Self::LOOSE_TIMER_RESOLUTION);
            return timeout.duration_since(now);
        }

        let mut delays = SmallVec::<[_; 6]>::new();
        if let Some(ack_time) = self.acks.ack_time(now) {
            qtrace!([self], "Delayed ACK timer {:?}", ack_time);
            delays.push(ack_time);
        }

        if let Some(p) = self.paths.primary_fallible() {
            let path = p.borrow();
            let rtt = path.rtt();
            let pto = rtt.pto(PacketNumberSpace::ApplicationData);

            let keep_alive = self.streams.need_keep_alive();
            let idle_time = self.idle_timeout.expiry(now, pto, keep_alive);
            qtrace!([self], "Idle/keepalive timer {:?}", idle_time);
            delays.push(idle_time);

            if let Some(lr_time) = self.loss_recovery.next_timeout(rtt) {
                qtrace!([self], "Loss recovery timer {:?}", lr_time);
                delays.push(lr_time);
            }

            if paced {
                if let Some(pace_time) = path.sender().next_paced(rtt.estimate()) {
                    qtrace!([self], "Pacing timer {:?}", pace_time);
                    delays.push(pace_time);
                }
            }

            if let Some(path_time) = self.paths.next_timeout(pto) {
                qtrace!([self], "Path probe timer {:?}", path_time);
                delays.push(path_time);
            }
        }

        if let Some(key_update_time) = self.crypto.states.update_time() {
            qtrace!([self], "Key update timer {:?}", key_update_time);
            delays.push(key_update_time);
        }

        // `release_resumption_token_timer` is not considered here, because
        // it is not important enough to force the application to set a
        // timeout for it  It is expected that other activities will
        // drive it.

        let earliest = delays.into_iter().min().unwrap();
        // TODO(agrover, mt) - need to analyze and fix #47
        // rather than just clamping to zero here.
        debug_assert!(earliest > now);
        let delay = earliest.saturating_duration_since(now);
        qdebug!([self], "delay duration {:?}", delay);
        self.hrtime.update(delay / 4);
        delay
    }

    /// Get output packets, as a result of receiving packets, or actions taken
    /// by the application.
    /// Returns datagrams to send, and how long to wait before calling again
    /// even if no incoming packets.
    #[must_use = "Output of the process_output function must be handled"]
    pub fn process_output(&mut self, now: Instant) -> Output {
        qtrace!([self], "process_output {:?} {:?}", self.state, now);

        match (&self.state, self.role) {
            (State::Init, Role::Client) => {
                let res = self.client_start(now);
                self.absorb_error(now, res);
            }
            (State::Init | State::WaitInitial, Role::Server) => {
                return Output::None;
            }
            _ => {
                self.process_timer(now);
            }
        }

        match self.output(now) {
            SendOption::Yes(dgram) => Output::Datagram(dgram),
            SendOption::No(paced) => match self.state {
                State::Init | State::Closed(_) => Output::None,
                State::Closing { timeout, .. } | State::Draining { timeout, .. } => {
                    Output::Callback(timeout.duration_since(now))
                }
                _ => Output::Callback(self.next_delay(now, paced)),
            },
        }
    }

    /// Process input and generate output.
    #[must_use = "Output of the process function must be handled"]
    pub fn process(&mut self, dgram: Option<&Datagram>, now: Instant) -> Output {
        if let Some(d) = dgram {
            self.input(d, now, now);
            self.process_saved(now);
        }
        self.process_output(now)
    }

    fn handle_retry(&mut self, packet: &PublicPacket, now: Instant) {
        qinfo!([self], "received Retry");
        if matches!(self.address_validation, AddressValidationInfo::Retry { .. }) {
            self.stats.borrow_mut().pkt_dropped("Extra Retry");
            return;
        }
        if packet.token().is_empty() {
            self.stats.borrow_mut().pkt_dropped("Retry without a token");
            return;
        }
        if !packet.is_valid_retry(self.original_destination_cid.as_ref().unwrap()) {
            self.stats
                .borrow_mut()
                .pkt_dropped("Retry with bad integrity tag");
            return;
        }
        // At this point, we should only have the connection ID that we generated.
        // Update to the one that the server prefers.
        let path = self.paths.primary();
        path.borrow_mut().set_remote_cid(packet.scid());

        let retry_scid = ConnectionId::from(packet.scid());
        qinfo!(
            [self],
            "Valid Retry received, token={} scid={}",
            hex(packet.token()),
            retry_scid
        );

        let lost_packets = self.loss_recovery.retry(&path, now);
        self.handle_lost_packets(&lost_packets);

        self.crypto.states.init(
            self.conn_params.get_versions().compatible(),
            self.role,
            &retry_scid,
        );
        self.address_validation = AddressValidationInfo::Retry {
            token: packet.token().to_vec(),
            retry_source_cid: retry_scid,
        };
    }

    fn discard_keys(&mut self, space: PacketNumberSpace, now: Instant) {
        if self.crypto.discard(space) {
            qinfo!([self], "Drop packet number space {}", space);
            let primary = self.paths.primary();
            self.loss_recovery.discard(&primary, space, now);
            self.acks.drop_space(space);
        }
    }

    fn is_stateless_reset(&self, path: &PathRef, d: &Datagram) -> bool {
        // If the datagram is too small, don't try.
        // If the connection is connected, then the reset token will be invalid.
        if d.len() < 16 || !self.state.connected() {
            return false;
        }
        let token = <&[u8; 16]>::try_from(&d[d.len() - 16..]).unwrap();
        path.borrow().is_stateless_reset(token)
    }

    fn check_stateless_reset(
        &mut self,
        path: &PathRef,
        d: &Datagram,
        first: bool,
        now: Instant,
    ) -> Res<()> {
        if first && self.is_stateless_reset(path, d) {
            // Failing to process a packet in a datagram might
            // indicate that there is a stateless reset present.
            qdebug!([self], "Stateless reset: {}", hex(&d[d.len() - 16..]));
            self.state_signaling.reset();
            self.set_state(State::Draining {
                error: ConnectionError::Transport(Error::StatelessReset),
                timeout: self.get_closing_period_time(now),
            });
            Err(Error::StatelessReset)
        } else {
            Ok(())
        }
    }

    /// Process any saved datagrams that might be available for processing.
    fn process_saved(&mut self, now: Instant) {
        while let Some(cspace) = self.saved_datagrams.available() {
            qdebug!([self], "process saved for space {:?}", cspace);
            debug_assert!(self.crypto.states.rx_hp(self.version, cspace).is_some());
            for saved in self.saved_datagrams.take_saved() {
                qtrace!([self], "input saved @{:?}: {:?}", saved.t, saved.d);
                self.input(&saved.d, saved.t, now);
            }
        }
    }

    /// In case a datagram arrives that we can only partially process, save any
    /// part that we don't have keys for.
    fn save_datagram(&mut self, cspace: CryptoSpace, d: &Datagram, remaining: usize, now: Instant) {
        let d = if remaining < d.len() {
            Datagram::new(d.source(), d.destination(), &d[d.len() - remaining..])
        } else {
            d.clone()
        };
        self.saved_datagrams.save(cspace, d, now);
        self.stats.borrow_mut().saved_datagrams += 1;
    }

    /// Perform version negotiation.
    fn version_negotiation(&mut self, supported: &[WireVersion], now: Instant) -> Res<()> {
        debug_assert_eq!(self.role, Role::Client);

        if let Some(version) = self.conn_params.get_versions().preferred(supported) {
            assert_ne!(self.version, version);

            qinfo!([self], "Version negotiation: trying {:?}", version);
            let local_addr = self.paths.primary().borrow().local_address();
            let remote_addr = self.paths.primary().borrow().remote_address();
            let conn_params = self
                .conn_params
                .clone()
                .versions(version, self.conn_params.get_versions().all().to_vec());
            let mut c = Self::new_client(
                self.crypto.server_name().unwrap(),
                self.crypto.protocols(),
                self.cid_manager.generator(),
                local_addr,
                remote_addr,
                conn_params,
                now,
            )?;
            c.conn_params
                .get_versions_mut()
                .set_initial(self.conn_params.get_versions().initial());
            mem::swap(self, &mut c);
            qlog::client_version_information_negotiated(
                &mut self.qlog,
                self.conn_params.get_versions().all(),
                supported,
                version,
            );
            Ok(())
        } else {
            qinfo!([self], "Version negotiation: failed with {:?}", supported);
            // This error goes straight to closed.
            self.set_state(State::Closed(ConnectionError::Transport(
                Error::VersionNegotiation,
            )));
            Err(Error::VersionNegotiation)
        }
    }

    /// Perform any processing that we might have to do on packets prior to
    /// attempting to remove protection.
    fn preprocess_packet(
        &mut self,
        packet: &PublicPacket,
        path: &PathRef,
        dcid: Option<&ConnectionId>,
        now: Instant,
    ) -> Res<PreprocessResult> {
        if dcid.map_or(false, |d| d != &packet.dcid()) {
            self.stats
                .borrow_mut()
                .pkt_dropped("Coalesced packet has different DCID");
            return Ok(PreprocessResult::Next);
        }

        if (packet.packet_type() == PacketType::Initial
            || packet.packet_type() == PacketType::Handshake)
            && self.role == Role::Client
            && !path.borrow().is_primary()
        {
            // If we have received a packet from a different address than we have sent to
            // we should ignore the packet. In such a case a path will be a newly created
            // temporary path, not the primary path.
            return Ok(PreprocessResult::Next);
        }

        match (packet.packet_type(), &self.state, &self.role) {
            (PacketType::Initial, State::Init, Role::Server) => {
                let version = *packet.version().as_ref().unwrap();
                if !packet.is_valid_initial()
                    || !self.conn_params.get_versions().all().contains(&version)
                {
                    self.stats.borrow_mut().pkt_dropped("Invalid Initial");
                    return Ok(PreprocessResult::Next);
                }
                qinfo!(
                    [self],
                    "Received valid Initial packet with scid {:?} dcid {:?}",
                    packet.scid(),
                    packet.dcid()
                );
                // Record the client's selected CID so that it can be accepted until
                // the client starts using a real connection ID.
                let dcid = ConnectionId::from(packet.dcid());
                self.crypto.states.init_server(version, &dcid);
                self.original_destination_cid = Some(dcid);
                self.set_state(State::WaitInitial);

                // We need to make sure that we set this transport parameter.
                // This has to happen prior to processing the packet so that
                // the TLS handshake has all it needs.
                if !self.retry_sent() {
                    self.tps.borrow_mut().local.set_bytes(
                        tparams::ORIGINAL_DESTINATION_CONNECTION_ID,
                        packet.dcid().to_vec(),
                    );
                }
            }
            (PacketType::VersionNegotiation, State::WaitInitial, Role::Client) => {
<<<<<<< HEAD
                if let Ok(versions) = packet.supported_versions() {
                    if versions.is_empty()
                        || versions.contains(&self.version().wire_version())
                        || versions.contains(&0)
                        || packet.scid() != self.odcid().unwrap()
                        || matches!(self.address_validation, AddressValidationInfo::Retry { .. })
                    {
                        // Ignore VersionNegotiation packets that contain the current version.
                        // Or don't have the right connection ID.
                        // Or are received after a Retry.
                        self.stats.borrow_mut().pkt_dropped("Invalid VN");
                    } else {
=======
                match packet.supported_versions() {
                    Ok(versions) => {
                        if versions.is_empty()
                            || versions.contains(&self.version().wire_version())
                            || versions.contains(&0)
                            || &packet.scid() != self.odcid().unwrap()
                            || matches!(
                                self.address_validation,
                                AddressValidationInfo::Retry { .. }
                            )
                        {
                            // Ignore VersionNegotiation packets that contain the current version.
                            // Or don't have the right connection ID.
                            // Or are received after a Retry.
                            self.stats.borrow_mut().pkt_dropped("Invalid VN");
                            return Ok(PreprocessResult::End);
                        }

>>>>>>> 4de3279b
                        self.version_negotiation(&versions, now)?;
                    }
                } else {
                    self.stats.borrow_mut().pkt_dropped("VN with no versions");
                };
                return Ok(PreprocessResult::End);
            }
            (PacketType::Retry, State::WaitInitial, Role::Client) => {
                self.handle_retry(packet, now);
                return Ok(PreprocessResult::Next);
            }
            (PacketType::Handshake | PacketType::Short, State::WaitInitial, Role::Client) => {
                // This packet can't be processed now, but it could be a sign
                // that Initial packets were lost.
                // Resend Initial CRYPTO frames immediately a few times just
                // in case.  As we don't have an RTT estimate yet, this helps
                // when there is a short RTT and losses.
                if dcid.is_none()
                    && self.cid_manager.is_valid(packet.dcid())
                    && self.stats.borrow().saved_datagrams <= EXTRA_INITIALS
                {
                    self.crypto.resend_unacked(PacketNumberSpace::Initial);
                }
            }
            (PacketType::VersionNegotiation | PacketType::Retry | PacketType::OtherVersion, ..) => {
                self.stats
                    .borrow_mut()
                    .pkt_dropped(format!("{:?}", packet.packet_type()));
                return Ok(PreprocessResult::Next);
            }
            _ => {}
        }

        let res = match self.state {
            State::Init => {
                self.stats
                    .borrow_mut()
                    .pkt_dropped("Received while in Init state");
                PreprocessResult::Next
            }
            State::WaitInitial => PreprocessResult::Continue,
            State::WaitVersion | State::Handshaking | State::Connected | State::Confirmed => {
                if !self.cid_manager.is_valid(packet.dcid()) {
                    self.stats
                        .borrow_mut()
                        .pkt_dropped(format!("Invalid DCID {:?}", packet.dcid()));
                    PreprocessResult::Next
                } else {
                    if self.role == Role::Server && packet.packet_type() == PacketType::Handshake {
                        // Server has received a Handshake packet -> discard Initial keys and states
                        self.discard_keys(PacketNumberSpace::Initial, now);
                    }
                    PreprocessResult::Continue
                }
            }
            State::Closing { .. } => {
                // Don't bother processing the packet. Instead ask to get a
                // new close frame.
                self.state_signaling.send_close();
                PreprocessResult::Next
            }
            State::Draining { .. } | State::Closed(..) => {
                // Do nothing.
                self.stats
                    .borrow_mut()
                    .pkt_dropped(format!("State {:?}", self.state));
                PreprocessResult::Next
            }
        };
        Ok(res)
    }

    /// After a Initial, Handshake, ZeroRtt, or Short packet is successfully processed.
    fn postprocess_packet(
        &mut self,
        path: &PathRef,
        d: &Datagram,
        packet: &PublicPacket,
        migrate: bool,
        now: Instant,
    ) {
        if self.state == State::WaitInitial {
            self.start_handshake(path, packet, now);
        }

        if self.state.connected() {
            self.handle_migration(path, d, migrate, now);
        } else if self.role != Role::Client
            && (packet.packet_type() == PacketType::Handshake
                || (packet.dcid().len() >= 8 && packet.dcid() == self.local_initial_source_cid))
        {
            // We only allow one path during setup, so apply handshake
            // path validation to this path.
            path.borrow_mut().set_valid(now);
        }
    }

    /// Take a datagram as input.  This reports an error if the packet was bad.
    /// This takes two times: when the datagram was received, and the current time.
    fn input(&mut self, d: &Datagram, received: Instant, now: Instant) {
        // First determine the path.
        let path = self.paths.find_path_with_rebinding(
            d.destination(),
            d.source(),
            self.conn_params.get_cc_algorithm(),
            self.conn_params.pacing_enabled(),
            now,
        );
        path.borrow_mut().add_received(d.len());
        let res = self.input_path(&path, d, received);
        self.capture_error(Some(path), now, 0, res).ok();
    }

    fn input_path(&mut self, path: &PathRef, d: &Datagram, now: Instant) -> Res<()> {
        let mut slc = &d[..];
        let mut dcid = None;

        qtrace!([self], "{} input {}", path.borrow(), hex(&**d));
        let pto = path.borrow().rtt().pto(PacketNumberSpace::ApplicationData);

        // Handle each packet in the datagram.
        while !slc.is_empty() {
            self.stats.borrow_mut().packets_rx += 1;
            let (packet, remainder) =
                match PublicPacket::decode(slc, self.cid_manager.decoder().as_ref()) {
                    Ok((packet, remainder)) => (packet, remainder),
                    Err(e) => {
                        qinfo!([self], "Garbage packet: {}", e);
                        qtrace!([self], "Garbage packet contents: {}", hex(slc));
                        self.stats.borrow_mut().pkt_dropped("Garbage packet");
                        break;
                    }
                };
            match self.preprocess_packet(&packet, path, dcid.as_ref(), now)? {
                PreprocessResult::Continue => (),
                PreprocessResult::Next => break,
                PreprocessResult::End => return Ok(()),
            }

            qtrace!([self], "Received unverified packet {:?}", packet);

            match packet.decrypt(&mut self.crypto.states, now + pto) {
                Ok(payload) => {
                    // OK, we have a valid packet.
                    self.idle_timeout.on_packet_received(now);
                    dump_packet(
                        self,
                        path,
                        "-> RX",
                        payload.packet_type(),
                        payload.pn(),
                        &payload[..],
                    );

                    qlog::packet_received(&mut self.qlog, &packet, &payload);
                    let space = PacketNumberSpace::from(payload.packet_type());
                    if self.acks.get_mut(space).unwrap().is_duplicate(payload.pn()) {
                        qdebug!([self], "Duplicate packet {}-{}", space, payload.pn());
                        self.stats.borrow_mut().dups_rx += 1;
                    } else {
                        match self.process_packet(path, &payload, now) {
                            Ok(migrate) => self.postprocess_packet(path, d, &packet, migrate, now),
                            Err(e) => {
                                self.ensure_error_path(path, &packet, now);
                                return Err(e);
                            }
                        }
                    }
                }
                Err(e) => {
                    match e {
                        Error::KeysPending(cspace) => {
                            // This packet can't be decrypted because we don't have the keys yet.
                            // Don't check this packet for a stateless reset, just return.
                            let remaining = slc.len();
                            self.save_datagram(cspace, d, remaining, now);
                            return Ok(());
                        }
                        Error::KeysExhausted => {
                            // Exhausting read keys is fatal.
                            return Err(e);
                        }
                        Error::KeysDiscarded(cspace) => {
                            // This was a valid-appearing Initial packet: maybe probe with
                            // a Handshake packet to keep the handshake moving.
                            self.received_untracked |=
                                self.role == Role::Client && cspace == CryptoSpace::Initial;
                        }
                        _ => (),
                    }
                    // Decryption failure, or not having keys is not fatal.
                    // If the state isn't available, or we can't decrypt the packet, drop
                    // the rest of the datagram on the floor, but don't generate an error.
                    self.check_stateless_reset(path, d, dcid.is_none(), now)?;
                    self.stats.borrow_mut().pkt_dropped("Decryption failure");
                    qlog::packet_dropped(&mut self.qlog, &packet);
                }
            }
            slc = remainder;
            dcid = Some(ConnectionId::from(packet.dcid()));
        }
        self.check_stateless_reset(path, d, dcid.is_none(), now)?;
        Ok(())
    }

    /// Process a packet.  Returns true if the packet might initiate migration.
    fn process_packet(
        &mut self,
        path: &PathRef,
        packet: &DecryptedPacket,
        now: Instant,
    ) -> Res<bool> {
        // TODO(ekr@rtfm.com): Have the server blow away the initial
        // crypto state if this fails? Otherwise, we will get a panic
        // on the assert for doesn't exist.
        // OK, we have a valid packet.

        let mut ack_eliciting = false;
        let mut probing = true;
        let mut d = Decoder::from(&packet[..]);
        let mut consecutive_padding = 0;
        while d.remaining() > 0 {
            let mut f = Frame::decode(&mut d)?;

            // Skip padding
            while f == Frame::Padding && d.remaining() > 0 {
                consecutive_padding += 1;
                f = Frame::decode(&mut d)?;
            }
            if consecutive_padding > 0 {
                qdebug!(
                    [self],
                    "PADDING frame repeated {} times",
                    consecutive_padding
                );
                consecutive_padding = 0;
            }

            ack_eliciting |= f.ack_eliciting();
            probing &= f.path_probing();
            let t = f.get_type();
            if let Err(e) = self.input_frame(path, packet.version(), packet.packet_type(), f, now) {
                self.capture_error(Some(Rc::clone(path)), now, t, Err(e))?;
            }
        }

        let largest_received = if let Some(space) = self
            .acks
            .get_mut(PacketNumberSpace::from(packet.packet_type()))
        {
            space.set_received(now, packet.pn(), ack_eliciting)
        } else {
            qdebug!(
                [self],
                "processed a {:?} packet without tracking it",
                packet.packet_type(),
            );
            // This was a valid packet that caused the same packet number to be
            // discarded.  This happens when the client discards the Initial packet
            // number space after receiving the ServerHello.  Remember this so
            // that we guarantee that we send a Handshake packet.
            self.received_untracked = true;
            // We don't migrate during the handshake, so return false.
            false
        };

        Ok(largest_received && !probing)
    }

    /// During connection setup, the first path needs to be setup.
    /// This uses the connection IDs that were provided during the handshake
    /// to setup that path.
    #[allow(clippy::or_fun_call)] // Remove when MSRV >= 1.59
    fn setup_handshake_path(&mut self, path: &PathRef, now: Instant) {
        self.paths.make_permanent(
            path,
            Some(self.local_initial_source_cid.clone()),
            // Ideally we know what the peer wants us to use for the remote CID.
            // But we will use our own guess if necessary.
            ConnectionIdEntry::initial_remote(
                self.remote_initial_source_cid
                    .as_ref()
                    .or(self.original_destination_cid.as_ref())
                    .unwrap()
                    .clone(),
            ),
        );
        path.borrow_mut().set_valid(now);
    }

    /// If the path isn't permanent, assign it a connection ID to make it so.
    fn ensure_permanent(&mut self, path: &PathRef) -> Res<()> {
        if self.paths.is_temporary(path) {
            // If there isn't a connection ID to use for this path, the packet
            // will be processed, but it won't be attributed to a path.  That means
            // no path probes or PATH_RESPONSE.  But it's not fatal.
            if let Some(cid) = self.connection_ids.next() {
                self.paths.make_permanent(path, None, cid);
                Ok(())
            } else if self.paths.primary().borrow().remote_cid().is_empty() {
                self.paths
                    .make_permanent(path, None, ConnectionIdEntry::empty_remote());
                Ok(())
            } else {
                qtrace!([self], "Unable to make path permanent: {}", path.borrow());
                Err(Error::InvalidMigration)
            }
        } else {
            Ok(())
        }
    }

    /// After an error, a permanent path is needed to send the CONNECTION_CLOSE.
    /// This attempts to ensure that this exists.  As the connection is now
    /// temporary, there is no reason to do anything special here.
    fn ensure_error_path(&mut self, path: &PathRef, packet: &PublicPacket, now: Instant) {
        path.borrow_mut().set_valid(now);
        if self.paths.is_temporary(path) {
            // First try to fill in handshake details.
            if packet.packet_type() == PacketType::Initial {
                self.remote_initial_source_cid = Some(ConnectionId::from(packet.scid()));
                self.setup_handshake_path(path, now);
            } else {
                // Otherwise try to get a usable connection ID.
                mem::drop(self.ensure_permanent(path));
            }
        }
    }

    fn start_handshake(&mut self, path: &PathRef, packet: &PublicPacket, now: Instant) {
        qtrace!([self], "starting handshake");
        debug_assert_eq!(packet.packet_type(), PacketType::Initial);
        self.remote_initial_source_cid = Some(ConnectionId::from(packet.scid()));

        let got_version = if self.role == Role::Server {
            self.cid_manager
                .add_odcid(self.original_destination_cid.as_ref().unwrap().clone());
            // Make a path on which to run the handshake.
            self.setup_handshake_path(path, now);

            self.zero_rtt_state = match self.crypto.enable_0rtt(self.version, self.role) {
                Ok(true) => {
                    qdebug!([self], "Accepted 0-RTT");
                    ZeroRttState::AcceptedServer
                }
                _ => ZeroRttState::Rejected,
            };

            // The server knows the final version if it has remote transport parameters.
            self.tps.borrow().remote.is_some()
        } else {
            qdebug!([self], "Changing to use Server CID={}", packet.scid());
            debug_assert!(path.borrow().is_primary());
            path.borrow_mut().set_remote_cid(packet.scid());

            // The client knows the final version if it processed a CRYPTO frame.
            self.stats.borrow().frame_rx.crypto > 0
        };
        if got_version {
            self.set_state(State::Handshaking);
        } else {
            self.set_state(State::WaitVersion);
        }
    }

    /// Migrate to the provided path.
    /// Either local or remote address (but not both) may be provided as `None` to have
    /// the address from the current primary path used.
    /// If `force` is true, then migration is immediate.
    /// Otherwise, migration occurs after the path is probed successfully.
    /// Either way, the path is probed and will be abandoned if the probe fails.
    ///
    /// # Errors
    /// Fails if this is not a client, not confirmed, or there are not enough connection
    /// IDs available to use.
    pub fn migrate(
        &mut self,
        local: Option<SocketAddr>,
        remote: Option<SocketAddr>,
        force: bool,
        now: Instant,
    ) -> Res<()> {
        if self.role != Role::Client {
            return Err(Error::InvalidMigration);
        }
        if !matches!(self.state(), State::Confirmed) {
            return Err(Error::InvalidMigration);
        }

        // Fill in the blanks, using the current primary path.
        if local.is_none() && remote.is_none() {
            // Pointless migration is pointless.
            return Err(Error::InvalidMigration);
        }
        let local = local.unwrap_or_else(|| self.paths.primary().borrow().local_address());
        let remote = remote.unwrap_or_else(|| self.paths.primary().borrow().remote_address());

        if mem::discriminant(&local.ip()) != mem::discriminant(&remote.ip()) {
            // Can't mix address families.
            return Err(Error::InvalidMigration);
        }
        if local.port() == 0 || remote.ip().is_unspecified() || remote.port() == 0 {
            // All but the local address need to be specified.
            return Err(Error::InvalidMigration);
        }
        if (local.ip().is_loopback() ^ remote.ip().is_loopback()) && !local.ip().is_unspecified() {
            // Block attempts to migrate to a path with loopback on only one end, unless the local
            // address is unspecified.
            return Err(Error::InvalidMigration);
        }

        let path = self.paths.find_path(
            local,
            remote,
            self.conn_params.get_cc_algorithm(),
            self.conn_params.pacing_enabled(),
            now,
        );
        self.ensure_permanent(&path)?;
        qinfo!(
            [self],
            "Migrate to {} probe {}",
            path.borrow(),
            if force { "now" } else { "after" }
        );
        if self.paths.migrate(&path, force, now) {
            self.loss_recovery.migrate();
        }
        Ok(())
    }

    fn migrate_to_preferred_address(&mut self, now: Instant) -> Res<()> {
        let spa = if matches!(
            self.conn_params.get_preferred_address(),
            PreferredAddressConfig::Disabled
        ) {
            None
        } else {
            self.tps.borrow_mut().remote().get_preferred_address()
        };
        if let Some((addr, cid)) = spa {
            // The connection ID isn't special, so just save it.
            self.connection_ids.add_remote(cid)?;

            // The preferred address doesn't dictate what the local address is, so this
            // has to use the existing address.  So only pay attention to a preferred
            // address from the same family as is currently in use. More thought will
            // be needed to work out how to get addresses from a different family.
            let prev = self.paths.primary().borrow().remote_address();
            let remote = match prev.ip() {
                IpAddr::V4(_) => addr.ipv4().map(SocketAddr::V4),
                IpAddr::V6(_) => addr.ipv6().map(SocketAddr::V6),
            };

            if let Some(remote) = remote {
                // Ignore preferred address that move to loopback from non-loopback.
                // `migrate` doesn't enforce this rule.
                if !prev.ip().is_loopback() && remote.ip().is_loopback() {
                    qwarn!([self], "Ignoring a move to a loopback address: {}", remote);
                    return Ok(());
                }

                if self.migrate(None, Some(remote), false, now).is_err() {
                    qwarn!([self], "Ignoring bad preferred address: {}", remote);
                }
            } else {
                qwarn!([self], "Unable to migrate to a different address family");
            }
        }
        Ok(())
    }

    fn handle_migration(&mut self, path: &PathRef, d: &Datagram, migrate: bool, now: Instant) {
        if !migrate {
            return;
        }
        if self.role == Role::Client {
            return;
        }

        if self.ensure_permanent(path).is_ok() {
            self.paths.handle_migration(path, d.source(), now);
        } else {
            qinfo!(
                [self],
                "{} Peer migrated, but no connection ID available",
                path.borrow()
            );
        }
    }

    fn output(&mut self, now: Instant) -> SendOption {
        qtrace!([self], "output {:?}", now);
        let res = match &self.state {
            State::Init
            | State::WaitInitial
            | State::WaitVersion
            | State::Handshaking
            | State::Connected
            | State::Confirmed => {
                if let Some(path) = self.paths.select_path() {
                    let res = self.output_path(&path, now);
                    self.capture_error(Some(path), now, 0, res)
                } else {
                    Ok(SendOption::default())
                }
            }
            State::Closing { .. } | State::Draining { .. } | State::Closed(_) => {
                if let Some(details) = self.state_signaling.close_frame() {
                    let path = Rc::clone(details.path());
                    let res = self.output_close(details);
                    self.capture_error(Some(path), now, 0, res)
                } else {
                    Ok(SendOption::default())
                }
            }
        };
        res.unwrap_or_default()
    }

    fn build_packet_header(
        path: &Path,
        cspace: CryptoSpace,
        encoder: Encoder,
        tx: &CryptoDxState,
        address_validation: &AddressValidationInfo,
        version: Version,
        grease_quic_bit: bool,
    ) -> (PacketType, PacketBuilder) {
        let pt = PacketType::from(cspace);
        let mut builder = if pt == PacketType::Short {
            qdebug!("Building Short dcid {}", path.remote_cid());
            PacketBuilder::short(encoder, tx.key_phase(), path.remote_cid())
        } else {
            qdebug!(
                "Building {:?} dcid {} scid {}",
                pt,
                path.remote_cid(),
                path.local_cid(),
            );

            PacketBuilder::long(encoder, pt, version, path.remote_cid(), path.local_cid())
        };
        if builder.remaining() > 0 {
            builder.scramble(grease_quic_bit);
            if pt == PacketType::Initial {
                builder.initial_token(address_validation.token());
            }
        }

        (pt, builder)
    }

    #[must_use]
    fn add_packet_number(
        builder: &mut PacketBuilder,
        tx: &CryptoDxState,
        largest_acknowledged: Option<PacketNumber>,
    ) -> PacketNumber {
        // Get the packet number and work out how long it is.
        let pn = tx.next_pn();
        let unacked_range = if let Some(la) = largest_acknowledged {
            // Double the range from this to the last acknowledged in this space.
            (pn - la) << 1
        } else {
            pn + 1
        };
        // Count how many bytes in this range are non-zero.
        let pn_len = mem::size_of::<PacketNumber>()
            - usize::try_from(unacked_range.leading_zeros() / 8).unwrap();
        // pn_len can't be zero (unacked_range is > 0)
        // TODO(mt) also use `4*path CWND/path MTU` to set a minimum length.
        builder.pn(pn, pn_len);
        pn
    }

    fn can_grease_quic_bit(&self) -> bool {
        let tph = self.tps.borrow();
        if let Some(r) = &tph.remote {
            r.get_empty(tparams::GREASE_QUIC_BIT)
        } else if let Some(r) = &tph.remote_0rtt {
            r.get_empty(tparams::GREASE_QUIC_BIT)
        } else {
            false
        }
    }

    fn output_close(&mut self, close: ClosingFrame) -> Res<SendOption> {
        let mut encoder = Encoder::with_capacity(256);
        let grease_quic_bit = self.can_grease_quic_bit();
        let version = self.version();
        for space in PacketNumberSpace::iter() {
            let Some((cspace, tx)) = self.crypto.states.select_tx_mut(self.version, *space) else {
                continue;
            };

            let path = close.path().borrow();
            let (_, mut builder) = Self::build_packet_header(
                &path,
                cspace,
                encoder,
                tx,
                &AddressValidationInfo::None,
                version,
                grease_quic_bit,
            );
            _ = Self::add_packet_number(
                &mut builder,
                tx,
                self.loss_recovery.largest_acknowledged_pn(*space),
            );
            // The builder will set the limit to 0 if there isn't enough space for the header.
            if builder.is_full() {
                encoder = builder.abort();
                break;
            }
            builder.set_limit(min(path.amplification_limit(), path.mtu()) - tx.expansion());
            debug_assert!(builder.limit() <= 2048);

            // ConnectionError::Application is only allowed at 1RTT.
            let sanitized = if *space == PacketNumberSpace::ApplicationData {
                None
            } else {
                close.sanitize()
            };
            sanitized
                .as_ref()
                .unwrap_or(&close)
                .write_frame(&mut builder);
            if builder.len() > builder.limit() {
                return Err(Error::InternalError(10));
            }
            encoder = builder.build(tx)?;
        }

        Ok(SendOption::Yes(close.path().borrow().datagram(encoder)))
    }

    /// Write the frames that are exchanged in the application data space.
    /// The order of calls here determines the relative priority of frames.
    fn write_appdata_frames(
        &mut self,
        builder: &mut PacketBuilder,
        tokens: &mut Vec<RecoveryToken>,
    ) -> Res<()> {
        let stats = &mut self.stats.borrow_mut();
        let frame_stats = &mut stats.frame_tx;
        if self.role == Role::Server {
            if let Some(t) = self.state_signaling.write_done(builder)? {
                tokens.push(t);
                frame_stats.handshake_done += 1;
            }
        }

        self.streams
            .write_frames(TransmissionPriority::Critical, builder, tokens, frame_stats);
        if builder.is_full() {
            return Ok(());
        }

        self.streams.write_frames(
            TransmissionPriority::Important,
            builder,
            tokens,
            frame_stats,
        );
        if builder.is_full() {
            return Ok(());
        }

        // NEW_CONNECTION_ID, RETIRE_CONNECTION_ID, and ACK_FREQUENCY.
        self.cid_manager
            .write_frames(builder, tokens, frame_stats)?;
        if builder.is_full() {
            return Ok(());
        }
        self.paths.write_frames(builder, tokens, frame_stats)?;
        if builder.is_full() {
            return Ok(());
        }

        self.streams
            .write_frames(TransmissionPriority::High, builder, tokens, frame_stats);
        if builder.is_full() {
            return Ok(());
        }

        self.streams
            .write_frames(TransmissionPriority::Normal, builder, tokens, frame_stats);
        if builder.is_full() {
            return Ok(());
        }

        // Datagrams are best-effort and unreliable.  Let streams starve them for now.
        self.quic_datagrams.write_frames(builder, tokens, stats);
        if builder.is_full() {
            return Ok(());
        }

        let frame_stats = &mut stats.frame_tx;
        // CRYPTO here only includes NewSessionTicket, plus NEW_TOKEN.
        // Both of these are only used for resumption and so can be relatively low priority.
        self.crypto.write_frame(
            PacketNumberSpace::ApplicationData,
            builder,
            tokens,
            frame_stats,
        )?;
        if builder.is_full() {
            return Ok(());
        }
        self.new_token.write_frames(builder, tokens, frame_stats)?;
        if builder.is_full() {
            return Ok(());
        }

        self.streams
            .write_frames(TransmissionPriority::Low, builder, tokens, frame_stats);

        #[cfg(test)]
        {
            if let Some(w) = &mut self.test_frame_writer {
                w.write_frames(builder);
            }
        }

        Ok(())
    }

    // Maybe send a probe.  Return true if the packet was ack-eliciting.
    fn maybe_probe(
        &mut self,
        path: &PathRef,
        force_probe: bool,
        builder: &mut PacketBuilder,
        ack_end: usize,
        tokens: &mut Vec<RecoveryToken>,
        now: Instant,
    ) -> bool {
        let untracked = self.received_untracked && !self.state.connected();
        self.received_untracked = false;

        // Anything written after an ACK already elicits acknowledgment.
        // If we need to probe and nothing has been written, send a PING.
        if builder.len() > ack_end {
            return true;
        }

        let probe = if untracked && builder.packet_empty() || force_probe {
            // If we received an untracked packet and we aren't probing already
            // or the PTO timer fired: probe.
            true
        } else {
            let pto = path.borrow().rtt().pto(PacketNumberSpace::ApplicationData);
            if !builder.packet_empty() {
                // The packet only contains an ACK.  Check whether we want to
                // force an ACK with a PING so we can stop tracking packets.
                self.loss_recovery.should_probe(pto, now)
            } else if self.streams.need_keep_alive() {
                // We need to keep the connection alive, including sending
                // a PING again.
                self.idle_timeout.send_keep_alive(now, pto, tokens)
            } else {
                false
            }
        };
        if probe {
            // Nothing ack-eliciting and we need to probe; send PING.
            debug_assert_ne!(builder.remaining(), 0);
            builder.encode_varint(crate::frame::FRAME_TYPE_PING);
            let stats = &mut self.stats.borrow_mut().frame_tx;
            stats.ping += 1;
            stats.all += 1;
        }
        probe
    }

    /// Write frames to the provided builder.  Returns a list of tokens used for
    /// tracking loss or acknowledgment, whether any frame was ACK eliciting, and
    /// whether the packet was padded.
    fn write_frames(
        &mut self,
        path: &PathRef,
        space: PacketNumberSpace,
        profile: &SendProfile,
        builder: &mut PacketBuilder,
        now: Instant,
    ) -> Res<(Vec<RecoveryToken>, bool, bool)> {
        let mut tokens = Vec::new();
        let primary = path.borrow().is_primary();
        let mut ack_eliciting = false;

        if primary {
            let stats = &mut self.stats.borrow_mut().frame_tx;
            self.acks.write_frame(
                space,
                now,
                path.borrow().rtt().estimate(),
                builder,
                &mut tokens,
                stats,
            )?;
        }
        let ack_end = builder.len();

        // Avoid sending probes until the handshake completes,
        // but send them even when we don't have space.
        let full_mtu = profile.limit() == path.borrow().mtu();
        if space == PacketNumberSpace::ApplicationData && self.state.connected() {
            // Probes should only be padded if the full MTU is available.
            // The probing code needs to know so it can track that.
            if path.borrow_mut().write_frames(
                builder,
                &mut self.stats.borrow_mut().frame_tx,
                full_mtu,
                now,
            )? {
                builder.enable_padding(true);
            }
        }

        if profile.ack_only(space) {
            // If we are CC limited we can only send acks!
            return Ok((tokens, false, false));
        }

        if primary {
            if space == PacketNumberSpace::ApplicationData {
                self.write_appdata_frames(builder, &mut tokens)?;
            } else {
                let stats = &mut self.stats.borrow_mut().frame_tx;
                self.crypto
                    .write_frame(space, builder, &mut tokens, stats)?;
            }
        }

        // Maybe send a probe now, either to probe for losses or to keep the connection live.
        let force_probe = profile.should_probe(space);
        ack_eliciting |= self.maybe_probe(path, force_probe, builder, ack_end, &mut tokens, now);
        // If this is not the primary path, this should be ack-eliciting.
        debug_assert!(primary || ack_eliciting);

        // Add padding.  Only pad 1-RTT packets so that we don't prevent coalescing.
        // And avoid padding packets that otherwise only contain ACK because adding PADDING
        // causes those packets to consume congestion window, which is not tracked (yet).
        // And avoid padding if we don't have a full MTU available.
        let stats = &mut self.stats.borrow_mut().frame_tx;
        let padded = if ack_eliciting && full_mtu && builder.pad() {
            stats.padding += 1;
            stats.all += 1;
            true
        } else {
            false
        };

        stats.all += tokens.len();
        Ok((tokens, ack_eliciting, padded))
    }

    /// Build a datagram, possibly from multiple packets (for different PN
    /// spaces) and each containing 1+ frames.
    fn output_path(&mut self, path: &PathRef, now: Instant) -> Res<SendOption> {
        let mut initial_sent = None;
        let mut needs_padding = false;
        let grease_quic_bit = self.can_grease_quic_bit();
        let version = self.version();

        // Determine how we are sending packets (PTO, etc..).
        let mtu = path.borrow().mtu();
        let profile = self.loss_recovery.send_profile(&path.borrow(), now);
        qdebug!([self], "output_path send_profile {:?}", profile);

        // Frames for different epochs must go in different packets, but then these
        // packets can go in a single datagram
        let mut encoder = Encoder::with_capacity(profile.limit());
        for space in PacketNumberSpace::iter() {
            // Ensure we have tx crypto state for this epoch, or skip it.
            let Some((cspace, tx)) = self.crypto.states.select_tx_mut(self.version, *space) else {
                continue;
            };

            let header_start = encoder.len();
            let (pt, mut builder) = Self::build_packet_header(
                &path.borrow(),
                cspace,
                encoder,
                tx,
                &self.address_validation,
                version,
                grease_quic_bit,
            );
            let pn = Self::add_packet_number(
                &mut builder,
                tx,
                self.loss_recovery.largest_acknowledged_pn(*space),
            );
            // The builder will set the limit to 0 if there isn't enough space for the header.
            if builder.is_full() {
                encoder = builder.abort();
                break;
            }

            // Configure the limits and padding for this packet.
            let aead_expansion = tx.expansion();
            builder.set_limit(profile.limit() - aead_expansion);
            builder.enable_padding(needs_padding);
            debug_assert!(builder.limit() <= 2048);
            if builder.is_full() {
                encoder = builder.abort();
                break;
            }

            // Add frames to the packet.
            let payload_start = builder.len();
            let (tokens, ack_eliciting, padded) =
                self.write_frames(path, *space, &profile, &mut builder, now)?;
            if builder.packet_empty() {
                // Nothing to include in this packet.
                encoder = builder.abort();
                continue;
            }

            dump_packet(
                self,
                path,
                "TX ->",
                pt,
                pn,
                &builder.as_ref()[payload_start..],
            );
            qlog::packet_sent(
                &mut self.qlog,
                pt,
                pn,
                builder.len() - header_start + aead_expansion,
                &builder.as_ref()[payload_start..],
            );

            self.stats.borrow_mut().packets_tx += 1;
            let tx = self.crypto.states.tx_mut(self.version, cspace).unwrap();
            encoder = builder.build(tx)?;
            debug_assert!(encoder.len() <= mtu);
            self.crypto.states.auto_update()?;

            if ack_eliciting {
                self.idle_timeout.on_packet_sent(now);
            }
            let sent = SentPacket::new(
                pt,
                pn,
                now,
                ack_eliciting,
                tokens,
                encoder.len() - header_start,
            );
            if padded {
                needs_padding = false;
                self.loss_recovery.on_packet_sent(path, sent);
            } else if pt == PacketType::Initial && (self.role == Role::Client || ack_eliciting) {
                // Packets containing Initial packets might need padding, and we want to
                // track that padding along with the Initial packet.  So defer tracking.
                initial_sent = Some(sent);
                needs_padding = true;
            } else {
                if pt == PacketType::Handshake && self.role == Role::Client {
                    needs_padding = false;
                }
                self.loss_recovery.on_packet_sent(path, sent);
            }

            if *space == PacketNumberSpace::Handshake
                && self.role == Role::Server
                && self.state == State::Confirmed
            {
                // We could discard handshake keys in set_state,
                // but wait until after sending an ACK.
                self.discard_keys(PacketNumberSpace::Handshake, now);
            }
        }

        if encoder.is_empty() {
            Ok(SendOption::No(profile.paced()))
        } else {
            // Perform additional padding for Initial packets as necessary.
            let mut packets: Vec<u8> = encoder.into();
            if let Some(mut initial) = initial_sent.take() {
                if needs_padding {
                    qdebug!(
                        [self],
                        "pad Initial from {} to path MTU {}",
                        packets.len(),
                        mtu
                    );
                    initial.size += mtu - packets.len();
                    packets.resize(mtu, 0);
                }
                self.loss_recovery.on_packet_sent(path, initial);
            }
            path.borrow_mut().add_sent(packets.len());
            Ok(SendOption::Yes(path.borrow().datagram(packets)))
        }
    }

    pub fn initiate_key_update(&mut self) -> Res<()> {
        if self.state == State::Confirmed {
            let la = self
                .loss_recovery
                .largest_acknowledged_pn(PacketNumberSpace::ApplicationData);
            qinfo!([self], "Initiating key update");
            self.crypto.states.initiate_key_update(la)
        } else {
            Err(Error::KeyUpdateBlocked)
        }
    }

    #[cfg(test)]
    pub fn get_epochs(&self) -> (Option<usize>, Option<usize>) {
        self.crypto.states.get_epochs()
    }

    fn client_start(&mut self, now: Instant) -> Res<()> {
        qinfo!([self], "client_start");
        debug_assert_eq!(self.role, Role::Client);
        qlog::client_connection_started(&mut self.qlog, &self.paths.primary());
        qlog::client_version_information_initiated(&mut self.qlog, self.conn_params.get_versions());

        self.handshake(now, self.version, PacketNumberSpace::Initial, None)?;
        self.set_state(State::WaitInitial);
        self.zero_rtt_state = if self.crypto.enable_0rtt(self.version, self.role)? {
            qdebug!([self], "Enabled 0-RTT");
            ZeroRttState::Sending
        } else {
            ZeroRttState::Init
        };
        Ok(())
    }

    fn get_closing_period_time(&self, now: Instant) -> Instant {
        // Spec says close time should be at least PTO times 3.
        now + (self.pto() * 3)
    }

    /// Close the connection.
    pub fn close(&mut self, now: Instant, app_error: AppError, msg: impl AsRef<str>) {
        let error = ConnectionError::Application(app_error);
        let timeout = self.get_closing_period_time(now);
        if let Some(path) = self.paths.primary_fallible() {
            self.state_signaling.close(path, error.clone(), 0, msg);
            self.set_state(State::Closing { error, timeout });
        } else {
            self.set_state(State::Closed(error));
        }
    }

    fn set_initial_limits(&mut self) {
        self.streams.set_initial_limits();
        let peer_timeout = self
            .tps
            .borrow()
            .remote()
            .get_integer(tparams::IDLE_TIMEOUT);
        if peer_timeout > 0 {
            self.idle_timeout
                .set_peer_timeout(Duration::from_millis(peer_timeout));
        }

        self.quic_datagrams.set_remote_datagram_size(
            self.tps
                .borrow()
                .remote()
                .get_integer(tparams::MAX_DATAGRAM_FRAME_SIZE),
        );
    }

    pub fn is_stream_id_allowed(&self, stream_id: StreamId) -> bool {
        self.streams.is_stream_id_allowed(stream_id)
    }

    /// Process the final set of transport parameters.
    fn process_tps(&mut self) -> Res<()> {
        self.validate_cids()?;
        self.validate_versions()?;
        {
            let tps = self.tps.borrow();
            let remote = tps.remote.as_ref().unwrap();

            // If the peer provided a preferred address, then we have to be a client
            // and they have to be using a non-empty connection ID.
            if remote.get_preferred_address().is_some()
                && (self.role == Role::Server
                    || self.remote_initial_source_cid.as_ref().unwrap().is_empty())
            {
                return Err(Error::TransportParameterError);
            }

            let reset_token = if let Some(token) = remote.get_bytes(tparams::STATELESS_RESET_TOKEN)
            {
                <[u8; 16]>::try_from(token).unwrap()
            } else {
                // The other side didn't provide a stateless reset token.
                // That's OK, they can try guessing this.
                <[u8; 16]>::try_from(&random(16)[..]).unwrap()
            };
            self.paths
                .primary()
                .borrow_mut()
                .set_reset_token(reset_token);

            let max_ad = Duration::from_millis(remote.get_integer(tparams::MAX_ACK_DELAY));
            let min_ad = if remote.has_value(tparams::MIN_ACK_DELAY) {
                let min_ad = Duration::from_micros(remote.get_integer(tparams::MIN_ACK_DELAY));
                if min_ad > max_ad {
                    return Err(Error::TransportParameterError);
                }
                Some(min_ad)
            } else {
                None
            };
            self.paths.primary().borrow_mut().set_ack_delay(
                max_ad,
                min_ad,
                self.conn_params.get_ack_ratio(),
            );

            let max_active_cids = remote.get_integer(tparams::ACTIVE_CONNECTION_ID_LIMIT);
            self.cid_manager.set_limit(max_active_cids);
        }
        self.set_initial_limits();
        qlog::connection_tparams_set(&mut self.qlog, &self.tps.borrow());
        Ok(())
    }

    fn validate_cids(&mut self) -> Res<()> {
        let tph = self.tps.borrow();
        let remote_tps = tph.remote.as_ref().unwrap();

        let tp = remote_tps.get_bytes(tparams::INITIAL_SOURCE_CONNECTION_ID);
        if self
            .remote_initial_source_cid
            .as_ref()
            .map(ConnectionId::as_cid_ref)
            != tp.map(ConnectionIdRef::from)
        {
            qwarn!(
                [self],
                "ISCID test failed: self cid {:?} != tp cid {:?}",
                self.remote_initial_source_cid,
                tp.map(hex),
            );
            return Err(Error::ProtocolViolation);
        }

        if self.role == Role::Client {
            let tp = remote_tps.get_bytes(tparams::ORIGINAL_DESTINATION_CONNECTION_ID);
            if self
                .original_destination_cid
                .as_ref()
                .map(ConnectionId::as_cid_ref)
                != tp.map(ConnectionIdRef::from)
            {
                qwarn!(
                    [self],
                    "ODCID test failed: self cid {:?} != tp cid {:?}",
                    self.original_destination_cid,
                    tp.map(hex),
                );
                return Err(Error::ProtocolViolation);
            }

            let tp = remote_tps.get_bytes(tparams::RETRY_SOURCE_CONNECTION_ID);
            let expected = if let AddressValidationInfo::Retry {
                retry_source_cid, ..
            } = &self.address_validation
            {
                Some(retry_source_cid.as_cid_ref())
            } else {
                None
            };
            if expected != tp.map(ConnectionIdRef::from) {
                qwarn!(
                    [self],
                    "RSCID test failed. self cid {:?} != tp cid {:?}",
                    expected,
                    tp.map(hex),
                );
                return Err(Error::ProtocolViolation);
            }
        }

        Ok(())
    }

    /// Validate the `version_negotiation` transport parameter from the peer.
    fn validate_versions(&mut self) -> Res<()> {
        let tph = self.tps.borrow();
        let remote_tps = tph.remote.as_ref().unwrap();
        // `current` and `other` are the value from the peer's transport parameters.
        // We're checking that these match our expectations.
        if let Some((current, other)) = remote_tps.get_versions() {
            qtrace!(
                [self],
                "validate_versions: current={:x} chosen={:x} other={:x?}",
                self.version.wire_version(),
                current,
                other,
            );
            if self.role == Role::Server {
                // 1. A server acts on transport parameters, with validation
                // of `current` happening in the transport parameter handler.
                // All we need to do is confirm that the transport parameter
                // was provided.
                Ok(())
            } else if self.version().wire_version() != current {
                qinfo!([self], "validate_versions: current version mismatch");
                Err(Error::VersionNegotiation)
            } else if self
                .conn_params
                .get_versions()
                .initial()
                .is_compatible(self.version)
            {
                // 2. The current version is compatible with what we attempted.
                // That's a compatible upgrade and that's OK.
                Ok(())
            } else {
                // 3. The initial version we attempted isn't compatible.  Check that
                // the one we would have chosen is compatible with this one.
                let mut all_versions = other.to_owned();
                all_versions.push(current);
                if self
                    .conn_params
                    .get_versions()
                    .preferred(&all_versions)
                    .ok_or(Error::VersionNegotiation)?
                    .is_compatible(self.version)
                {
                    Ok(())
                } else {
                    qinfo!([self], "validate_versions: failed");
                    Err(Error::VersionNegotiation)
                }
            }
        } else if self.version != Version::Version1 && !self.version.is_draft() {
            qinfo!([self], "validate_versions: missing extension");
            Err(Error::VersionNegotiation)
        } else {
            Ok(())
        }
    }

    fn confirm_version(&mut self, v: Version) {
        if self.version != v {
            qinfo!([self], "Compatible upgrade {:?} ==> {:?}", self.version, v);
        }
        self.crypto.confirm_version(v);
        self.version = v;
    }

    fn compatible_upgrade(&mut self, packet_version: Version) {
        if !matches!(self.state, State::WaitInitial | State::WaitVersion) {
            return;
        }

        if self.role == Role::Client {
            self.confirm_version(packet_version);
        } else if self.tps.borrow().remote.is_some() {
            let version = self.tps.borrow().version();
            let dcid = self.original_destination_cid.as_ref().unwrap();
            self.crypto.states.init_server(version, dcid);
            self.confirm_version(version);
        }
    }

    fn handshake(
        &mut self,
        now: Instant,
        packet_version: Version,
        space: PacketNumberSpace,
        data: Option<&[u8]>,
    ) -> Res<()> {
        qtrace!([self], "Handshake space={} data={:0x?}", space, data);

        let try_update = data.is_some();
        match self.crypto.handshake(now, space, data)? {
            HandshakeState::Authenticated(_) | HandshakeState::InProgress => (),
            HandshakeState::AuthenticationPending => self.events.authentication_needed(),
            HandshakeState::EchFallbackAuthenticationPending(public_name) => self
                .events
                .ech_fallback_authentication_needed(public_name.clone()),
            HandshakeState::Complete(_) => {
                if !self.state.connected() {
                    self.set_connected(now)?;
                }
            }
            _ => {
                unreachable!("Crypto state should not be new or failed after successful handshake")
            }
        }

        // There is a chance that this could be called less often, but getting the
        // conditions right is a little tricky, so call whenever CRYPTO data is used.
        if try_update {
            self.compatible_upgrade(packet_version);
            // We have transport parameters, it's go time.
            if self.tps.borrow().remote.is_some() {
                self.set_initial_limits();
            }
            if self.crypto.install_keys(self.role)? {
                if self.role == Role::Client {
                    // We won't acknowledge Initial packets as a result of this, but the
                    // server can rely on implicit acknowledgment.
                    self.discard_keys(PacketNumberSpace::Initial, now);
                }
                self.saved_datagrams.make_available(CryptoSpace::Handshake);
            }
        }

        Ok(())
    }

    fn input_frame(
        &mut self,
        path: &PathRef,
        packet_version: Version,
        packet_type: PacketType,
        frame: Frame,
        now: Instant,
    ) -> Res<()> {
        if !frame.is_allowed(packet_type) {
            qinfo!("frame not allowed: {:?} {:?}", frame, packet_type);
            return Err(Error::ProtocolViolation);
        }
        self.stats.borrow_mut().frame_rx.all += 1;
        let space = PacketNumberSpace::from(packet_type);
        if frame.is_stream() {
            return self
                .streams
                .input_frame(frame, &mut self.stats.borrow_mut().frame_rx);
        }
        match frame {
            Frame::Padding => {
                // Note: This counts contiguous padding as a single frame.
                self.stats.borrow_mut().frame_rx.padding += 1;
            }
            Frame::Ping => {
                // If we get a PING and there are outstanding CRYPTO frames,
                // prepare to resend them.
                self.stats.borrow_mut().frame_rx.ping += 1;
                self.crypto.resend_unacked(space);
                if space == PacketNumberSpace::ApplicationData {
                    // Send an ACK immediately if we might not otherwise do so.
                    self.acks.immediate_ack(now);
                }
            }
            Frame::Ack {
                largest_acknowledged,
                ack_delay,
                first_ack_range,
                ack_ranges,
            } => {
                let ranges =
                    Frame::decode_ack_frame(largest_acknowledged, first_ack_range, &ack_ranges)?;
                self.handle_ack(space, largest_acknowledged, ranges, ack_delay, now);
            }
            Frame::Crypto { offset, data } => {
                qtrace!(
                    [self],
                    "Crypto frame on space={} offset={}, data={:0x?}",
                    space,
                    offset,
                    &data
                );
                self.stats.borrow_mut().frame_rx.crypto += 1;
                self.crypto.streams.inbound_frame(space, offset, data)?;
                if self.crypto.streams.data_ready(space) {
                    let mut buf = Vec::new();
                    let read = self.crypto.streams.read_to_end(space, &mut buf);
                    qdebug!("Read {} bytes", read);
                    self.handshake(now, packet_version, space, Some(&buf))?;
                    self.create_resumption_token(now);
                } else {
                    // If we get a useless CRYPTO frame send outstanding CRYPTO frames again.
                    self.crypto.resend_unacked(space);
                }
            }
            Frame::NewToken { token } => {
                self.stats.borrow_mut().frame_rx.new_token += 1;
                self.new_token.save_token(token.to_vec());
                self.create_resumption_token(now);
            }
            Frame::NewConnectionId {
                sequence_number,
                connection_id,
                stateless_reset_token,
                retire_prior,
            } => {
                self.stats.borrow_mut().frame_rx.new_connection_id += 1;
                self.connection_ids.add_remote(ConnectionIdEntry::new(
                    sequence_number,
                    ConnectionId::from(connection_id),
                    stateless_reset_token.to_owned(),
                ))?;
                self.paths
                    .retire_cids(retire_prior, &mut self.connection_ids);
                if self.connection_ids.len() >= LOCAL_ACTIVE_CID_LIMIT {
                    qinfo!([self], "received too many connection IDs");
                    return Err(Error::ConnectionIdLimitExceeded);
                }
            }
            Frame::RetireConnectionId { sequence_number } => {
                self.stats.borrow_mut().frame_rx.retire_connection_id += 1;
                self.cid_manager.retire(sequence_number);
            }
            Frame::PathChallenge { data } => {
                self.stats.borrow_mut().frame_rx.path_challenge += 1;
                // If we were challenged, try to make the path permanent.
                // Report an error if we don't have enough connection IDs.
                self.ensure_permanent(path)?;
                path.borrow_mut().challenged(data);
            }
            Frame::PathResponse { data } => {
                self.stats.borrow_mut().frame_rx.path_response += 1;
                if self.paths.path_response(data, now) {
                    // This PATH_RESPONSE enabled migration; tell loss recovery.
                    self.loss_recovery.migrate();
                }
            }
            Frame::ConnectionClose {
                error_code,
                frame_type,
                reason_phrase,
            } => {
                self.stats.borrow_mut().frame_rx.connection_close += 1;
                let reason_phrase = String::from_utf8_lossy(&reason_phrase);
                qinfo!(
                    [self],
                    "ConnectionClose received. Error code: {:?} frame type {:x} reason {}",
                    error_code,
                    frame_type,
                    reason_phrase
                );
                let (detail, frame_type) = if let CloseError::Application(_) = error_code {
                    // Use a transport error here because we want to send
                    // NO_ERROR in this case.
                    (
                        Error::PeerApplicationError(error_code.code()),
                        FRAME_TYPE_CONNECTION_CLOSE_APPLICATION,
                    )
                } else {
                    (
                        Error::PeerError(error_code.code()),
                        FRAME_TYPE_CONNECTION_CLOSE_TRANSPORT,
                    )
                };
                let error = ConnectionError::Transport(detail);
                self.state_signaling
                    .drain(Rc::clone(path), error.clone(), frame_type, "");
                self.set_state(State::Draining {
                    error,
                    timeout: self.get_closing_period_time(now),
                });
            }
            Frame::HandshakeDone => {
                self.stats.borrow_mut().frame_rx.handshake_done += 1;
                if self.role == Role::Server || !self.state.connected() {
                    return Err(Error::ProtocolViolation);
                }
                self.set_state(State::Confirmed);
                self.discard_keys(PacketNumberSpace::Handshake, now);
                self.migrate_to_preferred_address(now)?;
            }
            Frame::AckFrequency {
                seqno,
                tolerance,
                delay,
                ignore_order,
            } => {
                self.stats.borrow_mut().frame_rx.ack_frequency += 1;
                let delay = Duration::from_micros(delay);
                if delay < GRANULARITY {
                    return Err(Error::ProtocolViolation);
                }
                self.acks
                    .ack_freq(seqno, tolerance - 1, delay, ignore_order);
            }
            Frame::Datagram { data, .. } => {
                self.stats.borrow_mut().frame_rx.datagram += 1;
                self.quic_datagrams
                    .handle_datagram(data, &mut self.stats.borrow_mut())?;
            }
            _ => unreachable!("All other frames are for streams"),
        };

        Ok(())
    }

    /// Given a set of `SentPacket` instances, ensure that the source of the packet
    /// is told that they are lost.  This gives the frame generation code a chance
    /// to retransmit the frame as needed.
    fn handle_lost_packets(&mut self, lost_packets: &[SentPacket]) {
        for lost in lost_packets {
            for token in &lost.tokens {
                qdebug!([self], "Lost: {:?}", token);
                match token {
                    RecoveryToken::Ack(_) => {}
                    RecoveryToken::Crypto(ct) => self.crypto.lost(ct),
                    RecoveryToken::HandshakeDone => self.state_signaling.handshake_done(),
                    RecoveryToken::NewToken(seqno) => self.new_token.lost(*seqno),
                    RecoveryToken::NewConnectionId(ncid) => self.cid_manager.lost(ncid),
                    RecoveryToken::RetireConnectionId(seqno) => self.paths.lost_retire_cid(*seqno),
                    RecoveryToken::AckFrequency(rate) => self.paths.lost_ack_frequency(rate),
                    RecoveryToken::KeepAlive => self.idle_timeout.lost_keep_alive(),
                    RecoveryToken::Stream(stream_token) => self.streams.lost(stream_token),
                    RecoveryToken::Datagram(dgram_tracker) => {
                        self.events
                            .datagram_outcome(dgram_tracker, OutgoingDatagramOutcome::Lost);
                        self.stats.borrow_mut().datagram_tx.lost += 1;
                    }
                }
            }
        }
    }

    fn decode_ack_delay(&self, v: u64) -> Duration {
        // If we have remote transport parameters, use them.
        // Otherwise, ack delay should be zero (because it's the handshake).
        if let Some(r) = self.tps.borrow().remote.as_ref() {
            let exponent = u32::try_from(r.get_integer(tparams::ACK_DELAY_EXPONENT)).unwrap();
            Duration::from_micros(v.checked_shl(exponent).unwrap_or(u64::MAX))
        } else {
            Duration::new(0, 0)
        }
    }

    fn handle_ack<R>(
        &mut self,
        space: PacketNumberSpace,
        largest_acknowledged: u64,
        ack_ranges: R,
        ack_delay: u64,
        now: Instant,
    ) where
        R: IntoIterator<Item = RangeInclusive<u64>> + Debug,
        R::IntoIter: ExactSizeIterator,
    {
        qinfo!([self], "Rx ACK space={}, ranges={:?}", space, ack_ranges);

        let (acked_packets, lost_packets) = self.loss_recovery.on_ack_received(
            &self.paths.primary(),
            space,
            largest_acknowledged,
            ack_ranges,
            self.decode_ack_delay(ack_delay),
            now,
        );
        for acked in acked_packets {
            for token in &acked.tokens {
                match token {
                    RecoveryToken::Stream(stream_token) => self.streams.acked(stream_token),
                    RecoveryToken::Ack(at) => self.acks.acked(at),
                    RecoveryToken::Crypto(ct) => self.crypto.acked(ct),
                    RecoveryToken::NewToken(seqno) => self.new_token.acked(*seqno),
                    RecoveryToken::NewConnectionId(entry) => self.cid_manager.acked(entry),
                    RecoveryToken::RetireConnectionId(seqno) => self.paths.acked_retire_cid(*seqno),
                    RecoveryToken::AckFrequency(rate) => self.paths.acked_ack_frequency(rate),
                    RecoveryToken::KeepAlive => self.idle_timeout.ack_keep_alive(),
                    RecoveryToken::Datagram(dgram_tracker) => self
                        .events
                        .datagram_outcome(dgram_tracker, OutgoingDatagramOutcome::Acked),
                    // We only worry when these are lost
                    RecoveryToken::HandshakeDone => (),
                }
            }
        }
        self.handle_lost_packets(&lost_packets);
        qlog::packets_lost(&mut self.qlog, &lost_packets);
        let stats = &mut self.stats.borrow_mut().frame_rx;
        stats.ack += 1;
        stats.largest_acknowledged = max(stats.largest_acknowledged, largest_acknowledged);
    }

    /// When the server rejects 0-RTT we need to drop a bunch of stuff.
    fn client_0rtt_rejected(&mut self, now: Instant) {
        if !matches!(self.zero_rtt_state, ZeroRttState::Sending) {
            return;
        }
        qdebug!([self], "0-RTT rejected");

        // Tell 0-RTT packets that they were "lost".
        let dropped = self.loss_recovery.drop_0rtt(&self.paths.primary(), now);
        self.handle_lost_packets(&dropped);

        self.streams.zero_rtt_rejected();

        self.crypto.states.discard_0rtt_keys();
        self.events.client_0rtt_rejected();
    }

    fn set_connected(&mut self, now: Instant) -> Res<()> {
        qinfo!([self], "TLS connection complete");
        if self.crypto.tls.info().map(SecretAgentInfo::alpn).is_none() {
            qwarn!([self], "No ALPN. Closing connection.");
            // 120 = no_application_protocol
            return Err(Error::CryptoAlert(120));
        }
        if self.role == Role::Server {
            // Remove the randomized client CID from the list of acceptable CIDs.
            self.cid_manager.remove_odcid();
            // Mark the path as validated, if it isn't already.
            let path = self.paths.primary();
            path.borrow_mut().set_valid(now);
            // Generate a qlog event that the server connection started.
            qlog::server_connection_started(&mut self.qlog, &path);
        } else {
            self.zero_rtt_state = if self.crypto.tls.info().unwrap().early_data_accepted() {
                ZeroRttState::AcceptedClient
            } else {
                self.client_0rtt_rejected(now);
                ZeroRttState::Rejected
            };
        }

        // Setting application keys has to occur after 0-RTT rejection.
        let pto = self.pto();
        self.crypto
            .install_application_keys(self.version, now + pto)?;
        self.process_tps()?;
        self.set_state(State::Connected);
        self.create_resumption_token(now);
        self.saved_datagrams
            .make_available(CryptoSpace::ApplicationData);
        self.stats.borrow_mut().resumed = self.crypto.tls.info().unwrap().resumed();
        if self.role == Role::Server {
            self.state_signaling.handshake_done();
            self.set_state(State::Confirmed);
        }
        qinfo!([self], "Connection established");
        Ok(())
    }

    fn set_state(&mut self, state: State) {
        if state > self.state {
            qinfo!([self], "State change from {:?} -> {:?}", self.state, state);
            self.state = state.clone();
            if self.state.closed() {
                self.streams.clear_streams();
            }
            self.events.connection_state_change(state);
            qlog::connection_state_updated(&mut self.qlog, &self.state);
        } else if mem::discriminant(&state) != mem::discriminant(&self.state) {
            // Only tolerate a regression in state if the new state is closing
            // and the connection is already closed.
            debug_assert!(matches!(
                state,
                State::Closing { .. } | State::Draining { .. }
            ));
            debug_assert!(self.state.closed());
        }
    }

    /// Create a stream.
    /// Returns new stream id
    /// # Errors
    /// `ConnectionState` if the connecton stat does not allow to create streams.
    /// `StreamLimitError` if we are limiied by server's stream concurence.
    pub fn stream_create(&mut self, st: StreamType) -> Res<StreamId> {
        // Can't make streams while closing, otherwise rely on the stream limits.
        match self.state {
            State::Closing { .. } | State::Draining { .. } | State::Closed { .. } => {
                return Err(Error::ConnectionState);
            }
            State::WaitInitial | State::Handshaking => {
                if self.role == Role::Client && self.zero_rtt_state != ZeroRttState::Sending {
                    return Err(Error::ConnectionState);
                }
            }
            // In all other states, trust that the stream limits are correct.
            _ => (),
        }

        self.streams.stream_create(st)
    }

    /// Set the priority of a stream.
    /// # Errors
    /// `InvalidStreamId` the stream does not exist.
    pub fn stream_priority(
        &mut self,
        stream_id: StreamId,
        transmission: TransmissionPriority,
        retransmission: RetransmissionPriority,
    ) -> Res<()> {
        self.streams
            .get_send_stream_mut(stream_id)?
            .set_priority(transmission, retransmission);
        Ok(())
    }

    /// Set the SendOrder of a stream.  Re-enqueues to keep the ordering correct
    /// # Errors
    /// Returns InvalidStreamId if the stream id doesn't exist
    pub fn stream_sendorder(
        &mut self,
        stream_id: StreamId,
        sendorder: Option<SendOrder>,
    ) -> Res<()> {
        self.streams.set_sendorder(stream_id, sendorder)
    }

    /// Set the Fairness of a stream
    /// # Errors
    /// Returns InvalidStreamId if the stream id doesn't exist
    pub fn stream_fairness(&mut self, stream_id: StreamId, fairness: bool) -> Res<()> {
        self.streams.set_fairness(stream_id, fairness)
    }

    pub fn send_stream_stats(&self, stream_id: StreamId) -> Res<SendStreamStats> {
        self.streams.get_send_stream(stream_id).map(|s| s.stats())
    }

    pub fn recv_stream_stats(&mut self, stream_id: StreamId) -> Res<RecvStreamStats> {
        let stream = self.streams.get_recv_stream_mut(stream_id)?;

        Ok(stream.stats())
    }

    /// Send data on a stream.
    /// Returns how many bytes were successfully sent. Could be less
    /// than total, based on receiver credit space available, etc.
    /// # Errors
    /// `InvalidStreamId` the stream does not exist,
    /// `InvalidInput` if length of `data` is zero,
    /// `FinalSizeError` if the stream has already been closed.
    pub fn stream_send(&mut self, stream_id: StreamId, data: &[u8]) -> Res<usize> {
        self.streams.get_send_stream_mut(stream_id)?.send(data)
    }

    /// Send all data or nothing on a stream. May cause DATA_BLOCKED or
    /// STREAM_DATA_BLOCKED frames to be sent.
    /// Returns true if data was successfully sent, otherwise false.
    /// # Errors
    /// `InvalidStreamId` the stream does not exist,
    /// `InvalidInput` if length of `data` is zero,
    /// `FinalSizeError` if the stream has already been closed.
    pub fn stream_send_atomic(&mut self, stream_id: StreamId, data: &[u8]) -> Res<bool> {
        let val = self
            .streams
            .get_send_stream_mut(stream_id)?
            .send_atomic(data);
        if let Ok(val) = val {
            debug_assert!(
                val == 0 || val == data.len(),
                "Unexpected value {} when trying to send {} bytes atomically",
                val,
                data.len()
            );
        }
        val.map(|v| v == data.len())
    }

    /// Bytes that stream_send() is guaranteed to accept for sending.
    /// i.e. that will not be blocked by flow credits or send buffer max
    /// capacity.
    pub fn stream_avail_send_space(&self, stream_id: StreamId) -> Res<usize> {
        Ok(self.streams.get_send_stream(stream_id)?.avail())
    }

    /// Close the stream. Enqueued data will be sent.
    pub fn stream_close_send(&mut self, stream_id: StreamId) -> Res<()> {
        self.streams.get_send_stream_mut(stream_id)?.close();
        Ok(())
    }

    /// Abandon transmission of in-flight and future stream data.
    pub fn stream_reset_send(&mut self, stream_id: StreamId, err: AppError) -> Res<()> {
        self.streams.get_send_stream_mut(stream_id)?.reset(err);
        Ok(())
    }

    /// Read buffered data from stream. bool says whether read bytes includes
    /// the final data on stream.
    /// # Errors
    /// `InvalidStreamId` if the stream does not exist.
    /// `NoMoreData` if data and fin bit were previously read by the application.
    pub fn stream_recv(&mut self, stream_id: StreamId, data: &mut [u8]) -> Res<(usize, bool)> {
        let stream = self.streams.get_recv_stream_mut(stream_id)?;

        let rb = stream.read(data)?;
        Ok(rb)
    }

    /// Application is no longer interested in this stream.
    pub fn stream_stop_sending(&mut self, stream_id: StreamId, err: AppError) -> Res<()> {
        let stream = self.streams.get_recv_stream_mut(stream_id)?;

        stream.stop_sending(err);
        Ok(())
    }

    /// Increases `max_stream_data` for a `stream_id`.
    /// # Errors
    /// Returns `InvalidStreamId` if a stream does not exist or the receiving
    /// side is closed.
    pub fn set_stream_max_data(&mut self, stream_id: StreamId, max_data: u64) -> Res<()> {
        let stream = self.streams.get_recv_stream_mut(stream_id)?;

        stream.set_stream_max_data(max_data);
        Ok(())
    }

    /// Mark a receive stream as being important enough to keep the connection alive
    /// (if `keep` is `true`) or no longer important (if `keep` is `false`).  If any
    /// stream is marked this way, PING frames will be used to keep the connection
    /// alive, even when there is no activity.
    /// # Errors
    /// Returns `InvalidStreamId` if a stream does not exist or the receiving
    /// side is closed.
    pub fn stream_keep_alive(&mut self, stream_id: StreamId, keep: bool) -> Res<()> {
        self.streams.keep_alive(stream_id, keep)
    }

    pub fn remote_datagram_size(&self) -> u64 {
        self.quic_datagrams.remote_datagram_size()
    }

    /// Returns the current max size of a datagram that can fit into a packet.
    /// The value will change over time depending on the encoded size of the
    /// packet number, ack frames, etc.
    /// # Error
    /// The function returns `NotAvailable` if datagrams are not enabled.
    pub fn max_datagram_size(&self) -> Res<u64> {
        let max_dgram_size = self.quic_datagrams.remote_datagram_size();
        if max_dgram_size == 0 {
            return Err(Error::NotAvailable);
        }
        let version = self.version();
        let Some((cspace, tx)) = self
            .crypto
            .states
            .select_tx(self.version, PacketNumberSpace::ApplicationData)
        else {
            return Err(Error::NotAvailable);
        };
        let path = self.paths.primary_fallible().ok_or(Error::NotAvailable)?;
        let mtu = path.borrow().mtu();
        let encoder = Encoder::with_capacity(mtu);

        let (_, mut builder) = Self::build_packet_header(
            &path.borrow(),
            cspace,
            encoder,
            tx,
            &self.address_validation,
            version,
            false,
        );
        _ = Self::add_packet_number(
            &mut builder,
            tx,
            self.loss_recovery
                .largest_acknowledged_pn(PacketNumberSpace::ApplicationData),
        );

        let data_len_possible =
            u64::try_from(mtu.saturating_sub(tx.expansion() + builder.len() + 1)).unwrap();
        Ok(min(data_len_possible, max_dgram_size))
    }

    /// Queue a datagram for sending.
    /// # Error
    /// The function returns `TooMuchData` if the supply buffer is bigger than
    /// the allowed remote datagram size. The funcion does not check if the
    /// datagram can fit into a packet (i.e. MTU limit). This is checked during
    /// creation of an actual packet and the datagram will be dropped if it does
    /// not fit into the packet. The app is encourage to use `max_datagram_size`
    /// to check the estimated max datagram size and to use smaller datagrams.
    /// `max_datagram_size` is just a current estimate and will change over
    /// time depending on the encoded size of the packet number, ack frames, etc.

    pub fn send_datagram(&mut self, buf: &[u8], id: impl Into<DatagramTracking>) -> Res<()> {
        self.quic_datagrams
            .add_datagram(buf, id.into(), &mut self.stats.borrow_mut())
    }
}

impl EventProvider for Connection {
    type Event = ConnectionEvent;

    /// Return true if there are outstanding events.
    fn has_events(&self) -> bool {
        self.events.has_events()
    }

    /// Get events that indicate state changes on the connection. This method
    /// correctly handles cases where handling one event can obsolete
    /// previously-queued events, or cause new events to be generated.
    fn next_event(&mut self) -> Option<Self::Event> {
        self.events.next_event()
    }
}

impl ::std::fmt::Display for Connection {
    fn fmt(&self, f: &mut ::std::fmt::Formatter) -> ::std::fmt::Result {
        write!(f, "{:?} ", self.role)?;
        if let Some(cid) = self.odcid() {
            std::fmt::Display::fmt(&cid, f)
        } else {
            write!(f, "...")
        }
    }
}

#[cfg(test)]
mod tests;<|MERGE_RESOLUTION|>--- conflicted
+++ resolved
@@ -1261,12 +1261,11 @@
                 }
             }
             (PacketType::VersionNegotiation, State::WaitInitial, Role::Client) => {
-<<<<<<< HEAD
                 if let Ok(versions) = packet.supported_versions() {
                     if versions.is_empty()
                         || versions.contains(&self.version().wire_version())
                         || versions.contains(&0)
-                        || packet.scid() != self.odcid().unwrap()
+                        || &packet.scid() != self.odcid().unwrap()
                         || matches!(self.address_validation, AddressValidationInfo::Retry { .. })
                     {
                         // Ignore VersionNegotiation packets that contain the current version.
@@ -1274,26 +1273,6 @@
                         // Or are received after a Retry.
                         self.stats.borrow_mut().pkt_dropped("Invalid VN");
                     } else {
-=======
-                match packet.supported_versions() {
-                    Ok(versions) => {
-                        if versions.is_empty()
-                            || versions.contains(&self.version().wire_version())
-                            || versions.contains(&0)
-                            || &packet.scid() != self.odcid().unwrap()
-                            || matches!(
-                                self.address_validation,
-                                AddressValidationInfo::Retry { .. }
-                            )
-                        {
-                            // Ignore VersionNegotiation packets that contain the current version.
-                            // Or don't have the right connection ID.
-                            // Or are received after a Retry.
-                            self.stats.borrow_mut().pkt_dropped("Invalid VN");
-                            return Ok(PreprocessResult::End);
-                        }
-
->>>>>>> 4de3279b
                         self.version_negotiation(&versions, now)?;
                     }
                 } else {
