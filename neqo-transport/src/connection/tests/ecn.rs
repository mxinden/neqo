--- conflicted
+++ resolved
@@ -12,15 +12,11 @@
     fixture_init, now, DEFAULT_ADDR_V4,
 };
 
-<<<<<<< HEAD
-=======
-use super::{send_something_with_modifier, send_with_modifier_and_receive, DEFAULT_RTT};
->>>>>>> 9e8d298d
 use crate::{
     connection::tests::{
         connect_force_idle, connect_force_idle_with_modifier, default_client, default_server,
         handshake_with_modifier, migration::get_cid, new_client, new_server, send_and_receive,
-        send_something, send_something_with_modifier, DEFAULT_RTT,
+        send_something, send_something_with_modifier, send_with_modifier_and_receive, DEFAULT_RTT,
     },
     ecn::ECN_TEST_COUNT,
     ConnectionId, ConnectionParameters, StreamType,
