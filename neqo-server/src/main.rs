--- conflicted
+++ resolved
@@ -16,12 +16,7 @@
     fs::OpenOptions,
     io,
     io::Read,
-<<<<<<< HEAD
     net::{SocketAddr, ToSocketAddrs},
-=======
-    mem,
-    net::{SocketAddr, ToSocketAddrs, UdpSocket},
->>>>>>> 2c427475
     path::PathBuf,
     pin::Pin,
     process::exit,
@@ -30,17 +25,12 @@
     time::{Duration, Instant},
 };
 
-<<<<<<< HEAD
 use futures::{
     future::{select, select_all, Either},
     FutureExt,
 };
-use tokio::{net::UdpSocket, time::Sleep};
-
-=======
-use mio::{Events, Poll, PollOpt, Ready, Token};
-use mio_extras::timer::{Builder, Timeout, Timer};
->>>>>>> 2c427475
+use tokio::time::Sleep;
+
 use neqo_transport::ConnectionIdGenerator;
 use structopt::StructOpt;
 
@@ -330,24 +320,6 @@
     }
 }
 
-<<<<<<< HEAD
-async fn emit_packet(socket: &mut UdpSocket, out_dgram: Datagram) {
-    let sent = match socket.send_to(&out_dgram, &out_dgram.destination()).await {
-        Err(ref err) => {
-            if err.kind() != io::ErrorKind::WouldBlock || err.kind() == io::ErrorKind::Interrupted {
-                eprintln!("UDP send error: {err:?}");
-            }
-            0
-        }
-        Ok(res) => res,
-    };
-    if sent != out_dgram.len() {
-        eprintln!("Unable to send all {} bytes of datagram", out_dgram.len());
-    }
-}
-
-=======
->>>>>>> 2c427475
 fn qns_read_response(filename: &str) -> Option<Vec<u8>> {
     let mut file_path = PathBuf::from("/www");
     file_path.push(filename.trim_matches(|p| p == '/'));
@@ -607,25 +579,14 @@
 }
 
 fn read_dgram(
-    socket: &mut UdpSocket,
+    socket: &mut tokio::net::UdpSocket,
     local_address: &SocketAddr,
 ) -> Result<Option<Datagram>, io::Error> {
-<<<<<<< HEAD
-    let buf = &mut [0u8; 2048];
-    let (sz, remote_addr) = match socket.try_recv_from(&mut buf[..]) {
-        Err(ref err)
-            if err.kind() == io::ErrorKind::WouldBlock
-                || err.kind() == io::ErrorKind::Interrupted =>
-        {
-            return Ok(None)
-        }
-=======
     let mut buf = [0; u16::MAX as usize];
     let mut tos = 0;
     let mut ttl = 0;
     let (sz, remote_addr) = match udp::rx(socket, &mut buf[..], &mut tos, &mut ttl) {
         Err(ref err) if err.kind() == io::ErrorKind::WouldBlock => return Ok(None),
->>>>>>> 2c427475
         Err(err) => {
             eprintln!("UDP recv error: {err:?}");
             return Err(err);
@@ -655,7 +616,7 @@
     args: Args,
     server: Box<dyn HttpServer>,
     timeout: Option<Pin<Box<Sleep>>>,
-    sockets: Vec<(SocketAddr, UdpSocket)>,
+    sockets: Vec<(SocketAddr, tokio::net::UdpSocket)>,
 }
 
 impl ServersRunner {
@@ -697,31 +658,16 @@
                 Ok(s) => s,
             };
 
-<<<<<<< HEAD
             print!("Server waiting for connection on: {local_addr:?}");
 
+            // TODO: needed?
             socket
                 .set_nonblocking(true)
                 .expect("set_nonblocking to succeed");
-=======
-            let mio_socket = mio::net::UdpSocket::from_socket(socket.try_clone()?)?;
-            let also_v4 = if mio_socket.only_v6().unwrap_or(true) {
-                ""
-            } else {
-                " as well as V4"
-            };
-            println!("Server waiting for connection on: {local_addr:?}{also_v4}");
-            self.poll.register(
-                &mio_socket,
-                Token(i),
-                Ready::readable() | Ready::writable(),
-                PollOpt::edge(),
-            )?;
->>>>>>> 2c427475
 
             self.sockets.push((
                 host,
-                UdpSocket::from_std(socket).expect("conversion to Tokio socket to succeed"),
+                tokio::net::UdpSocket::from_std(socket).expect("conversion to Tokio socket to succeed"),
             ));
         }
 
@@ -762,7 +708,7 @@
     }
 
     /// Tries to find a socket, but then just falls back to sending from the first.
-    fn find_socket(&mut self, addr: SocketAddr) -> &mut UdpSocket {
+    fn find_socket(&mut self, addr: SocketAddr) -> &mut tokio::net::UdpSocket {
         let ((_host, first_socket), rest) = self.sockets.split_first_mut().unwrap();
         rest.iter_mut()
             .map(|(_host, socket)| socket)
@@ -775,13 +721,14 @@
             .unwrap_or(first_socket)
     }
 
-<<<<<<< HEAD
     async fn process(&mut self, mut dgram: Option<&Datagram>) {
         loop {
             match self.server.process(dgram.take(), self.args.now()) {
                 Output::Datagram(dgram) => {
                     let socket = self.find_socket(dgram.source());
-                    emit_packet(socket, dgram).await;
+                    if let Err(e) = udp::tx(socket, &dgram) {
+                        eprintln!("UDP write error: {}", e);
+                    }
                 }
                 Output::Callback(new_timeout) => {
                     qinfo!("Setting timeout of {:?}", new_timeout);
@@ -791,20 +738,6 @@
                 Output::None => {
                     qdebug!("Output::None");
                     break;
-=======
-    fn process(&mut self, inx: usize, dgram: Option<&Datagram>) -> bool {
-        match self.server.process(dgram, self.args.now()) {
-            Output::Datagram(dgram) => {
-                let socket = self.find_socket(dgram.source());
-                if let Err(e) = udp::tx(socket, &dgram) {
-                    eprintln!("UDP write error: {}", e);
-                }
-                true
-            }
-            Output::Callback(new_timeout) => {
-                if let Some(to) = &self.timeout {
-                    self.timer.cancel_timeout(to);
->>>>>>> 2c427475
                 }
             }
         }
