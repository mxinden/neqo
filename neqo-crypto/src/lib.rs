--- conflicted
+++ resolved
@@ -8,13 +8,8 @@
 #![allow(clippy::unseparated_literal_suffix, clippy::used_underscore_binding)] // For bindgen code.
 
 mod aead;
-<<<<<<< HEAD
-#[cfg(feature = "fuzzing")]
-pub mod aead_fuzzing;
-=======
 #[cfg(feature = "disable-encryption")]
 pub mod aead_null;
->>>>>>> f1560abf
 pub mod agent;
 mod agentio;
 mod auth;
