--- conflicted
+++ resolved
@@ -553,15 +553,9 @@
 
 /// Determine the size of the last packet.
 /// The minimal size of a packet is `ACK_ONLY_SIZE_LIMIT`.
-<<<<<<< HEAD
-fn last_packet(cwnd: usize, mtu: usize) -> usize {
+const fn last_packet(cwnd: usize, mtu: usize) -> usize {
     if (cwnd % mtu) > ACK_ONLY_SIZE_LIMIT {
         cwnd % mtu
-=======
-const fn last_packet(cwnd: usize) -> usize {
-    if (cwnd % PATH_MTU_V6) > ACK_ONLY_SIZE_LIMIT {
-        cwnd % PATH_MTU_V6
->>>>>>> c209c439
     } else {
         mtu
     }
