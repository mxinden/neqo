--- conflicted
+++ resolved
@@ -3486,16 +3486,9 @@
         };
         let path = self.paths.primary().ok_or(Error::NotAvailable)?;
         let mtu = path.borrow().plpmtu();
-<<<<<<< HEAD
-
-        // TODO: Is this the cleanest way?
-        let mut tmp_out = vec![];
-
-        // TODO: This was previously initialized with the mtu. Relevant?
-        let encoder = Encoder::new(&mut tmp_out);
-=======
-        let encoder = Encoder::default();
->>>>>>> 55e3a936
+
+        let mut out = vec![];
+        let encoder = Encoder::new(&mut out);
 
         let (_, mut builder) = Self::build_packet_header(
             &path.borrow(),
