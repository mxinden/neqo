--- conflicted
+++ resolved
@@ -9,11 +9,7 @@
 [dependencies]
 futures = "0.3"
 log = {version = "0.4.17", default-features = false}
-<<<<<<< HEAD
 neqo-common = { path="./../neqo-common", features = ["udp"] }
-=======
-neqo-common = { path="./../neqo-common" }
->>>>>>> 816182fe
 neqo-crypto = { path = "./../neqo-crypto" }
 neqo-http3 = { path = "./../neqo-http3" }
 neqo-qpack = { path = "./../neqo-qpack" }
@@ -22,10 +18,7 @@
 regex = "1.9"
 structopt = "0.3"
 tokio = { version = "1", features = ["net", "time", "macros", "rt", "rt-multi-thread"] }
-<<<<<<< HEAD
 quinn-udp = { git = "https://github.com/quinn-rs/quinn/" }
-=======
->>>>>>> 816182fe
 
 [features]
 deny-warnings = []