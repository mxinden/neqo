--- conflicted
+++ resolved
@@ -651,7 +651,6 @@
         }
     }
 
-<<<<<<< HEAD
     /// Get the PL MTU.
     pub fn plpmtu(&self) -> usize {
         self.pmtud().plpmtu()
@@ -660,18 +659,6 @@
     /// Get a reference to the PMTUD state.
     pub fn pmtud(&self) -> &Pmtud {
         self.sender.pmtud()
-=======
-    const fn mtu_by_addr(addr: IpAddr) -> usize {
-        match addr {
-            IpAddr::V4(_) => PATH_MTU_V4,
-            IpAddr::V6(_) => PATH_MTU_V6,
-        }
-    }
-
-    /// Get the path MTU.  This is currently fixed based on IP version.
-    pub const fn mtu(&self) -> usize {
-        Self::mtu_by_addr(self.remote.ip())
->>>>>>> c209c439
     }
 
     /// Get the first local connection ID.
