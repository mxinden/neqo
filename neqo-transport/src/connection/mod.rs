// Licensed under the Apache License, Version 2.0 <LICENSE-APACHE or
// http://www.apache.org/licenses/LICENSE-2.0> or the MIT license
// <LICENSE-MIT or http://opensource.org/licenses/MIT>, at your
// option. This file may not be copied, modified, or distributed
// except according to those terms.

// The class implementing a QUIC connection.

use std::{
    cell::RefCell,
    cmp::{max, min},
    fmt::{self, Debug},
    mem,
    net::{IpAddr, SocketAddr},
    num::NonZeroUsize,
    ops::RangeInclusive,
    rc::{Rc, Weak},
    time::{Duration, Instant},
};

use neqo_common::{
    event::Provider as EventProvider, hex, hex_snip_middle, hrtime, qdebug, qerror, qinfo,
    qlog::NeqoQlog, qtrace, qwarn, Datagram, Decoder, Encoder, Role,
};
use neqo_crypto::{
    agent::CertificateInfo, Agent, AntiReplay, AuthenticationStatus, Cipher, Client, Group,
    HandshakeState, PrivateKey, PublicKey, ResumptionToken, SecretAgentInfo, SecretAgentPreInfo,
    Server, ZeroRttChecker,
};
use smallvec::SmallVec;

use crate::{
    addr_valid::{AddressValidation, NewTokenState},
    cid::{
        ConnectionId, ConnectionIdEntry, ConnectionIdGenerator, ConnectionIdManager,
        ConnectionIdRef, ConnectionIdStore, LOCAL_ACTIVE_CID_LIMIT,
    },
    crypto::{Crypto, CryptoDxState, CryptoSpace},
    ecn::EcnCount,
    events::{ConnectionEvent, ConnectionEvents, OutgoingDatagramOutcome},
    frame::{
        CloseError, Frame, FrameType, FRAME_TYPE_CONNECTION_CLOSE_APPLICATION,
        FRAME_TYPE_CONNECTION_CLOSE_TRANSPORT,
    },
    packet::{DecryptedPacket, PacketBuilder, PacketNumber, PacketType, PublicPacket},
    path::{Path, PathRef, Paths},
    qlog,
    quic_datagrams::{DatagramTracking, QuicDatagrams},
    recovery::{LossRecovery, RecoveryToken, SendProfile, SentPacket},
    recv_stream::RecvStreamStats,
    rtt::{RttEstimate, GRANULARITY, INITIAL_RTT},
    send_stream::SendStream,
    stats::{Stats, StatsCell},
    stream_id::StreamType,
    streams::{SendOrder, Streams},
    tparams::{
        self, TransportParameter, TransportParameterId, TransportParameters,
        TransportParametersHandler,
    },
    tracking::{AckTracker, PacketNumberSpace, RecvdPackets},
    version::{Version, WireVersion},
    AppError, CloseReason, Error, Res, StreamId,
};

mod dump;
mod idle;
pub mod params;
mod saved;
mod state;
#[cfg(test)]
pub mod test_internal;

use dump::dump_packet;
use idle::IdleTimeout;
pub use params::ConnectionParameters;
use params::PreferredAddressConfig;
#[cfg(test)]
pub use params::ACK_RATIO_SCALE;
use saved::SavedDatagrams;
use state::StateSignaling;
pub use state::{ClosingFrame, State};

pub use crate::send_stream::{RetransmissionPriority, SendStreamStats, TransmissionPriority};

/// The number of Initial packets that the client will send in response
/// to receiving an undecryptable packet during the early part of the
/// handshake.  This is a hack, but a useful one.
const EXTRA_INITIALS: usize = 4;

#[derive(Debug, PartialEq, Eq, Clone, Copy)]
pub enum ZeroRttState {
    Init,
    Sending,
    AcceptedClient,
    AcceptedServer,
    Rejected,
}

/// Type returned from [`Connection::process()`]. Users are required to call
/// these repeatedly until [`Output::Callback`] or [`Output::None`] is returned.
#[derive(Clone, PartialEq, Eq)]
pub enum Output<D = Vec<u8>> {
    /// Connection requires no action.
    None,
    /// Connection requires the datagram be sent.
    Datagram(Datagram<D>),
    /// Connection requires `process_input()` be called when the `Duration`
    /// elapses.
    Callback(Duration),
}

impl<D: AsRef<[u8]>> Debug for Output<D> {
    fn fmt(&self, f: &mut fmt::Formatter<'_>) -> fmt::Result {
        match self {
            Self::None => write!(f, "None"),
            Self::Datagram(arg0) => f.debug_tuple("Datagram").field(arg0).finish(),
            Self::Callback(arg0) => f.debug_tuple("Callback").field(arg0).finish(),
        }
    }
}

impl Output {
    /// Convert into an `Option<Datagram>`.
    #[must_use]
    pub fn dgram(self) -> Option<Datagram> {
        match self {
            Self::Datagram(dg) => Some(dg),
            _ => None,
        }
    }

    /// Get a reference to the Datagram, if any.
    #[must_use]
    pub const fn as_dgram_ref(&self) -> Option<&Datagram> {
        match self {
            Self::Datagram(dg) => Some(dg),
            _ => None,
        }
    }

    /// Ask how long the caller should wait before calling back.
    #[must_use]
    pub const fn callback(&self) -> Duration {
        match self {
            Self::Callback(t) => *t,
            _ => Duration::new(0, 0),
        }
    }
}

impl<D> Output<D> {
    pub fn map_datagram<U>(self, f: impl FnOnce(Datagram<D>) -> Datagram<U>) -> Output<U> {
        match self {
            Self::None => Output::None,
            Self::Datagram(d) => Output::Datagram(f(d)),
            Self::Callback(d) => Output::Callback(d),
        }
    }

    #[must_use]
    pub fn or_else<F>(self, f: F) -> Self
    where
        F: FnOnce() -> Self,
    {
        match self {
            x @ (Self::Datagram(_) | Self::Callback(_)) => x,
            Self::None => f(),
        }
    }
}

/// Used by inner functions like `Connection::output`.
enum SendOption<'a> {
    /// Yes, please send this datagram.
    Yes(Datagram<&'a [u8]>),
    /// Don't send.  If this was blocked on the pacer (the arg is true).
    No(bool),
}

impl<'a> Default for SendOption<'a> {
    fn default() -> Self {
        Self::No(false)
    }
}

/// Used by `Connection::preprocess` to determine what to do
/// with an packet before attempting to remove protection.
#[derive(Debug, Clone, Copy, PartialEq, Eq)]
enum PreprocessResult {
    /// End processing and return successfully.
    End,
    /// Stop processing this datagram and move on to the next.
    Next,
    /// Continue and process this packet.
    Continue,
}

/// `AddressValidationInfo` holds information relevant to either
/// responding to address validation (`NewToken`, `Retry`) or generating
/// tokens for address validation (`Server`).
enum AddressValidationInfo {
    None,
    // We are a client and have information from `NEW_TOKEN`.
    NewToken(Vec<u8>),
    // We are a client and have received a `Retry` packet.
    Retry {
        token: Vec<u8>,
        retry_source_cid: ConnectionId,
    },
    // We are a server and can generate tokens.
    Server(Weak<RefCell<AddressValidation>>),
}

impl AddressValidationInfo {
    pub fn token(&self) -> &[u8] {
        match self {
            Self::NewToken(token) | Self::Retry { token, .. } => token,
            _ => &[],
        }
    }

    pub fn generate_new_token(&self, peer_address: SocketAddr, now: Instant) -> Option<Vec<u8>> {
        match self {
            Self::Server(ref w) => w.upgrade().and_then(|validation| {
                validation
                    .borrow()
                    .generate_new_token(peer_address, now)
                    .ok()
            }),
            Self::None => None,
            _ => unreachable!("called a server function on a client"),
        }
    }
}

/// A QUIC Connection
///
/// First, create a new connection using `new_client()` or `new_server()`.
///
/// For the life of the connection, handle activity in the following manner:
/// 1. Perform operations using the `stream_*()` methods.
/// 1. Call `process_input()` when a datagram is received or the timer expires. Obtain information
///    on connection state changes by checking `events()`.
/// 1. Having completed handling current activity, repeatedly call `process()` for packets to send,
///    until it returns `Output::Callback` or `Output::None`.
///
/// After the connection is closed (either by calling `close()` or by the
/// remote) continue processing until `state()` returns `Closed`.
pub struct Connection {
    role: Role,
    version: Version,
    state: State,
    tps: Rc<RefCell<TransportParametersHandler>>,
    /// What we are doing with 0-RTT.
    zero_rtt_state: ZeroRttState,
    /// All of the network paths that we are aware of.
    paths: Paths,
    /// This object will generate connection IDs for the connection.
    cid_manager: ConnectionIdManager,
    address_validation: AddressValidationInfo,
    /// The connection IDs that were provided by the peer.
    connection_ids: ConnectionIdStore<[u8; 16]>,

    /// The source connection ID that this endpoint uses for the handshake.
    /// Since we need to communicate this to our peer in tparams, setting this
    /// value is part of constructing the struct.
    local_initial_source_cid: ConnectionId,
    /// The source connection ID from the first packet from the other end.
    /// This is checked against the peer's transport parameters.
    remote_initial_source_cid: Option<ConnectionId>,
    /// The destination connection ID from the first packet from the client.
    /// This is checked by the client against the server's transport parameters.
    original_destination_cid: Option<ConnectionId>,

    /// We sometimes save a datagram against the possibility that keys will later
    /// become available.  This avoids reporting packets as dropped during the handshake
    /// when they are either just reordered or we haven't been able to install keys yet.
    /// In particular, this occurs when asynchronous certificate validation happens.
    saved_datagrams: SavedDatagrams,
    /// Some packets were received, but not tracked.
    received_untracked: bool,

    /// This is responsible for the `QuicDatagrams`' handling:
    /// <https://datatracker.ietf.org/doc/html/draft-ietf-quic-datagram>
    quic_datagrams: QuicDatagrams,

    pub(crate) crypto: Crypto,
    pub(crate) acks: AckTracker,
    idle_timeout: IdleTimeout,
    streams: Streams,
    state_signaling: StateSignaling,
    loss_recovery: LossRecovery,
    events: ConnectionEvents,
    new_token: NewTokenState,
    stats: StatsCell,
    qlog: NeqoQlog,
    /// A session ticket was received without `NEW_TOKEN`,
    /// this is when that turns into an event without `NEW_TOKEN`.
    release_resumption_token_timer: Option<Instant>,
    conn_params: ConnectionParameters,
    hrtime: hrtime::Handle,

    /// For testing purposes it is sometimes necessary to inject frames that wouldn't
    /// otherwise be sent, just to see how a connection handles them.  Inserting them
    /// into packets proper mean that the frames follow the entire processing path.
    #[cfg(test)]
    pub test_frame_writer: Option<Box<dyn test_internal::FrameWriter>>,
}

impl Debug for Connection {
    fn fmt(&self, f: &mut fmt::Formatter) -> fmt::Result {
        write!(
            f,
            "{:?} Connection: {:?} {:?}",
            self.role,
            self.state,
            self.paths.primary()
        )
    }
}

impl Connection {
    /// A long default for timer resolution, so that we don't tax the
    /// system too hard when we don't need to.
    const LOOSE_TIMER_RESOLUTION: Duration = Duration::from_millis(50);

    /// Create a new QUIC connection with Client role.
    /// # Errors
    /// When NSS fails and an agent cannot be created.
    pub fn new_client(
        server_name: impl Into<String>,
        protocols: &[impl AsRef<str>],
        cid_generator: Rc<RefCell<dyn ConnectionIdGenerator>>,
        local_addr: SocketAddr,
        remote_addr: SocketAddr,
        conn_params: ConnectionParameters,
        now: Instant,
    ) -> Res<Self> {
        let dcid = ConnectionId::generate_initial();
        let mut c = Self::new(
            Role::Client,
            Agent::from(Client::new(server_name.into(), conn_params.is_greasing())?),
            cid_generator,
            protocols,
            conn_params,
        )?;
        c.crypto.states.init(
            c.conn_params.get_versions().compatible(),
            Role::Client,
            &dcid,
        )?;
        c.original_destination_cid = Some(dcid);
        let path = Path::temporary(
            local_addr,
            remote_addr,
            c.conn_params.get_cc_algorithm(),
            c.conn_params.pacing_enabled(),
            NeqoQlog::default(),
            now,
        );
        c.setup_handshake_path(&Rc::new(RefCell::new(path)), now);
        Ok(c)
    }

    /// Create a new QUIC connection with Server role.
    /// # Errors
    /// When NSS fails and an agent cannot be created.
    pub fn new_server(
        certs: &[impl AsRef<str>],
        protocols: &[impl AsRef<str>],
        cid_generator: Rc<RefCell<dyn ConnectionIdGenerator>>,
        conn_params: ConnectionParameters,
    ) -> Res<Self> {
        Self::new(
            Role::Server,
            Agent::from(Server::new(certs)?),
            cid_generator,
            protocols,
            conn_params,
        )
    }

    fn new<P: AsRef<str>>(
        role: Role,
        agent: Agent,
        cid_generator: Rc<RefCell<dyn ConnectionIdGenerator>>,
        protocols: &[P],
        conn_params: ConnectionParameters,
    ) -> Res<Self> {
        // Setup the local connection ID.
        let local_initial_source_cid = cid_generator
            .borrow_mut()
            .generate_cid()
            .ok_or(Error::ConnectionIdsExhausted)?;
        let mut cid_manager =
            ConnectionIdManager::new(cid_generator, local_initial_source_cid.clone());
        let mut tps = conn_params.create_transport_parameter(role, &mut cid_manager)?;
        tps.local.set_bytes(
            tparams::INITIAL_SOURCE_CONNECTION_ID,
            local_initial_source_cid.to_vec(),
        );

        let tphandler = Rc::new(RefCell::new(tps));
        let crypto = Crypto::new(
            conn_params.get_versions().initial(),
            agent,
            protocols.iter().map(P::as_ref).map(String::from).collect(),
            Rc::clone(&tphandler),
        )?;

        let stats = StatsCell::default();
        let events = ConnectionEvents::default();
        let quic_datagrams = QuicDatagrams::new(
            conn_params.get_datagram_size(),
            conn_params.get_outgoing_datagram_queue(),
            conn_params.get_incoming_datagram_queue(),
            events.clone(),
        );

        let c = Self {
            role,
            version: conn_params.get_versions().initial(),
            state: State::Init,
            paths: Paths::default(),
            cid_manager,
            tps: tphandler.clone(),
            zero_rtt_state: ZeroRttState::Init,
            address_validation: AddressValidationInfo::None,
            local_initial_source_cid,
            remote_initial_source_cid: None,
            original_destination_cid: None,
            saved_datagrams: SavedDatagrams::default(),
            received_untracked: false,
            crypto,
            acks: AckTracker::default(),
            idle_timeout: IdleTimeout::new(conn_params.get_idle_timeout()),
            streams: Streams::new(tphandler, role, events.clone()),
            connection_ids: ConnectionIdStore::default(),
            state_signaling: StateSignaling::Idle,
            loss_recovery: LossRecovery::new(stats.clone(), conn_params.get_fast_pto()),
            events,
            new_token: NewTokenState::new(role),
            stats,
            qlog: NeqoQlog::disabled(),
            release_resumption_token_timer: None,
            conn_params,
            hrtime: hrtime::Time::get(Self::LOOSE_TIMER_RESOLUTION),
            quic_datagrams,
            #[cfg(test)]
            test_frame_writer: None,
        };
        c.stats.borrow_mut().init(format!("{c}"));
        Ok(c)
    }

    /// # Errors
    /// When the operation fails.
    pub fn server_enable_0rtt(
        &mut self,
        anti_replay: &AntiReplay,
        zero_rtt_checker: impl ZeroRttChecker + 'static,
    ) -> Res<()> {
        self.crypto
            .server_enable_0rtt(self.tps.clone(), anti_replay, zero_rtt_checker)
    }

    /// # Errors
    /// When the operation fails.
    pub fn server_enable_ech(
        &mut self,
        config: u8,
        public_name: &str,
        sk: &PrivateKey,
        pk: &PublicKey,
    ) -> Res<()> {
        self.crypto.server_enable_ech(config, public_name, sk, pk)
    }

    /// Get the active ECH configuration, which is empty if ECH is disabled.
    #[must_use]
    pub fn ech_config(&self) -> &[u8] {
        self.crypto.ech_config()
    }

    /// # Errors
    /// When the operation fails.
    pub fn client_enable_ech(&mut self, ech_config_list: impl AsRef<[u8]>) -> Res<()> {
        self.crypto.client_enable_ech(ech_config_list)
    }

    /// Set or clear the qlog for this connection.
    pub fn set_qlog(&mut self, qlog: NeqoQlog) {
        self.loss_recovery.set_qlog(qlog.clone());
        self.paths.set_qlog(qlog.clone());
        self.qlog = qlog;
    }

    /// Get the qlog (if any) for this connection.
    pub fn qlog_mut(&mut self) -> &mut NeqoQlog {
        &mut self.qlog
    }

    /// Get the original destination connection id for this connection. This
    /// will always be present for `Role::Client` but not if `Role::Server` is in
    /// `State::Init`.
    #[must_use]
    pub const fn odcid(&self) -> Option<&ConnectionId> {
        self.original_destination_cid.as_ref()
    }

    /// Set a local transport parameter, possibly overriding a default value.
    /// This only sets transport parameters without dealing with other aspects of
    /// setting the value.
    ///
    /// # Errors
    /// When the transport parameter is invalid.
    /// # Panics
    /// This panics if the transport parameter is known to this crate.
    pub fn set_local_tparam(&self, tp: TransportParameterId, value: TransportParameter) -> Res<()> {
        #[cfg(not(test))]
        {
            assert!(!tparams::INTERNAL_TRANSPORT_PARAMETERS.contains(&tp));
        }
        if *self.state() == State::Init {
            self.tps.borrow_mut().local.set(tp, value);
            Ok(())
        } else {
            qerror!("Current state: {:?}", self.state());
            qerror!("Cannot set local tparam when not in an initial connection state.");
            Err(Error::ConnectionState)
        }
    }

    /// `odcid` is their original choice for our CID, which we get from the Retry token.
    /// `remote_cid` is the value from the Source Connection ID field of an incoming packet: what
    /// the peer wants us to use now. `retry_cid` is what we asked them to use when we sent the
    /// Retry.
    pub(crate) fn set_retry_cids(
        &mut self,
        odcid: &ConnectionId,
        remote_cid: ConnectionId,
        retry_cid: &ConnectionId,
    ) {
        debug_assert_eq!(self.role, Role::Server);
        qtrace!(
            [self],
            "Retry CIDs: odcid={} remote={} retry={}",
            odcid,
            remote_cid,
            retry_cid
        );
        // We advertise "our" choices in transport parameters.
        let local_tps = &mut self.tps.borrow_mut().local;
        local_tps.set_bytes(tparams::ORIGINAL_DESTINATION_CONNECTION_ID, odcid.to_vec());
        local_tps.set_bytes(tparams::RETRY_SOURCE_CONNECTION_ID, retry_cid.to_vec());

        // ...and save their choices for later validation.
        self.remote_initial_source_cid = Some(remote_cid);
    }

    fn retry_sent(&self) -> bool {
        self.tps
            .borrow()
            .local
            .get_bytes(tparams::RETRY_SOURCE_CONNECTION_ID)
            .is_some()
    }

    /// Set ALPN preferences. Strings that appear earlier in the list are given
    /// higher preference.
    /// # Errors
    /// When the operation fails, which is usually due to bad inputs or bad connection state.
    pub fn set_alpn(&mut self, protocols: &[impl AsRef<str>]) -> Res<()> {
        self.crypto.tls.set_alpn(protocols)?;
        Ok(())
    }

    /// Enable a set of ciphers.
    /// # Errors
    /// When the operation fails, which is usually due to bad inputs or bad connection state.
    pub fn set_ciphers(&mut self, ciphers: &[Cipher]) -> Res<()> {
        if self.state != State::Init {
            qerror!([self], "Cannot enable ciphers in state {:?}", self.state);
            return Err(Error::ConnectionState);
        }
        self.crypto.tls.set_ciphers(ciphers)?;
        Ok(())
    }

    /// Enable a set of key exchange groups.
    /// # Errors
    /// When the operation fails, which is usually due to bad inputs or bad connection state.
    pub fn set_groups(&mut self, groups: &[Group]) -> Res<()> {
        if self.state != State::Init {
            qerror!([self], "Cannot enable groups in state {:?}", self.state);
            return Err(Error::ConnectionState);
        }
        self.crypto.tls.set_groups(groups)?;
        Ok(())
    }

    /// Set the number of additional key shares to send in the client hello.
    /// # Errors
    /// When the operation fails, which is usually due to bad inputs or bad connection state.
    pub fn send_additional_key_shares(&mut self, count: usize) -> Res<()> {
        if self.state != State::Init {
            qerror!([self], "Cannot enable groups in state {:?}", self.state);
            return Err(Error::ConnectionState);
        }
        self.crypto.tls.send_additional_key_shares(count)?;
        Ok(())
    }

    fn make_resumption_token(&mut self) -> ResumptionToken {
        debug_assert_eq!(self.role, Role::Client);
        debug_assert!(self.crypto.has_resumption_token());
        // Values less than GRANULARITY are ignored when using the token, so use 0 where needed.
        let rtt = self.paths.primary().map_or_else(
            // If we don't have a path, we don't have an RTT.
            || Duration::from_millis(0),
            |p| {
                let rtt = p.borrow().rtt().estimate();
                if p.borrow().rtt().is_guesstimate() {
                    // When we have no actual RTT sample, do not encode a guestimated RTT larger
                    // than the default initial RTT. (The guess can be very large under lossy
                    // conditions.)
                    if rtt < INITIAL_RTT {
                        rtt
                    } else {
                        Duration::from_millis(0)
                    }
                } else {
                    rtt
                }
            },
        );

        self.crypto
            .create_resumption_token(
                self.new_token.take_token(),
                self.tps
                    .borrow()
                    .remote
                    .as_ref()
                    .expect("should have transport parameters"),
                self.version,
                u64::try_from(rtt.as_millis()).unwrap_or(0),
            )
            .unwrap()
    }

    fn confirmed(&self) -> bool {
        self.state == State::Confirmed
    }

    /// Get the simplest PTO calculation for all those cases where we need
    /// a value of this approximate order.  Don't use this for loss recovery,
    /// only use it where a more precise value is not important.
    fn pto(&self) -> Duration {
        self.paths.primary().map_or_else(
            || RttEstimate::default().pto(self.confirmed()),
            |p| p.borrow().rtt().pto(self.confirmed()),
        )
    }

    fn create_resumption_token(&mut self, now: Instant) {
        if self.role == Role::Server || self.state < State::Connected {
            return;
        }

        qtrace!(
            [self],
            "Maybe create resumption token: {} {}",
            self.crypto.has_resumption_token(),
            self.new_token.has_token()
        );

        while self.crypto.has_resumption_token() && self.new_token.has_token() {
            let token = self.make_resumption_token();
            self.events.client_resumption_token(token);
        }

        // If we have a resumption ticket check or set a timer.
        if self.crypto.has_resumption_token() {
            let arm = if let Some(expiration_time) = self.release_resumption_token_timer {
                if expiration_time <= now {
                    let token = self.make_resumption_token();
                    self.events.client_resumption_token(token);
                    self.release_resumption_token_timer = None;

                    // This means that we release one session ticket every 3 PTOs
                    // if no NEW_TOKEN frame is received.
                    self.crypto.has_resumption_token()
                } else {
                    false
                }
            } else {
                true
            };

            if arm {
                self.release_resumption_token_timer = Some(now + 3 * self.pto());
            }
        }
    }

    /// The correct way to obtain a resumption token is to wait for the
    /// `ConnectionEvent::ResumptionToken` event. To emit the event we are waiting for a
    /// resumption token and a `NEW_TOKEN` frame to arrive. Some servers don't send `NEW_TOKEN`
    /// frames and in this case, we wait for 3xPTO before emitting an event. This is especially a
    /// problem for short-lived connections, where the connection is closed before any events are
    /// released. This function retrieves the token, without waiting for a `NEW_TOKEN` frame to
    /// arrive.
    ///
    /// # Panics
    ///
    /// If this is called on a server.
    pub fn take_resumption_token(&mut self, now: Instant) -> Option<ResumptionToken> {
        assert_eq!(self.role, Role::Client);

        if self.crypto.has_resumption_token() {
            let token = self.make_resumption_token();
            if self.crypto.has_resumption_token() {
                self.release_resumption_token_timer = Some(now + 3 * self.pto());
            }
            Some(token)
        } else {
            None
        }
    }

    /// Enable resumption, using a token previously provided.
    /// This can only be called once and only on the client.
    /// After calling the function, it should be possible to attempt 0-RTT
    /// if the token supports that.
    /// # Errors
    /// When the operation fails, which is usually due to bad inputs or bad connection state.
    pub fn enable_resumption(&mut self, now: Instant, token: impl AsRef<[u8]>) -> Res<()> {
        if self.state != State::Init {
            qerror!([self], "set token in state {:?}", self.state);
            return Err(Error::ConnectionState);
        }
        if self.role == Role::Server {
            return Err(Error::ConnectionState);
        }

        qinfo!(
            [self],
            "resumption token {}",
            hex_snip_middle(token.as_ref())
        );
        let mut dec = Decoder::from(token.as_ref());

        let version = Version::try_from(u32::try_from(
            dec.decode_uint(4).ok_or(Error::InvalidResumptionToken)?,
        )?)?;
        qtrace!([self], "  version {:?}", version);
        if !self.conn_params.get_versions().all().contains(&version) {
            return Err(Error::DisabledVersion);
        }

        let rtt = Duration::from_millis(dec.decode_varint().ok_or(Error::InvalidResumptionToken)?);
        qtrace!([self], "  RTT {:?}", rtt);

        let tp_slice = dec.decode_vvec().ok_or(Error::InvalidResumptionToken)?;
        qtrace!([self], "  transport parameters {}", hex(tp_slice));
        let mut dec_tp = Decoder::from(tp_slice);
        let tp =
            TransportParameters::decode(&mut dec_tp).map_err(|_| Error::InvalidResumptionToken)?;

        let init_token = dec.decode_vvec().ok_or(Error::InvalidResumptionToken)?;
        qtrace!([self], "  Initial token {}", hex(init_token));

        let tok = dec.decode_remainder();
        qtrace!([self], "  TLS token {}", hex(tok));

        match self.crypto.tls {
            Agent::Client(ref mut c) => {
                let res = c.enable_resumption(tok);
                if let Err(e) = res {
                    self.absorb_error::<Error>(now, Err(Error::from(e)));
                    return Ok(());
                }
            }
            Agent::Server(_) => return Err(Error::WrongRole),
        }

        self.version = version;
        self.conn_params.get_versions_mut().set_initial(version);
        self.tps.borrow_mut().set_version(version);
        self.tps.borrow_mut().remote_0rtt = Some(tp);
        if !init_token.is_empty() {
            self.address_validation = AddressValidationInfo::NewToken(init_token.to_vec());
        }
        self.paths
            .primary()
            .ok_or(Error::InternalError)?
            .borrow_mut()
            .rtt_mut()
            .set_initial(rtt);
        self.set_initial_limits();
        // Start up TLS, which has the effect of setting up all the necessary
        // state for 0-RTT.  This only stages the CRYPTO frames.
        let res = self.client_start(now);
        self.absorb_error(now, res);
        Ok(())
    }

    pub(crate) fn set_validation(&mut self, validation: &Rc<RefCell<AddressValidation>>) {
        qtrace!([self], "Enabling NEW_TOKEN");
        assert_eq!(self.role, Role::Server);
        self.address_validation = AddressValidationInfo::Server(Rc::downgrade(validation));
    }

    /// Send a TLS session ticket AND a `NEW_TOKEN` frame (if possible).
    /// # Errors
    /// When the operation fails, which is usually due to bad inputs or bad connection state.
    pub fn send_ticket(&mut self, now: Instant, extra: &[u8]) -> Res<()> {
        if self.role == Role::Client {
            return Err(Error::WrongRole);
        }

        let tps = &self.tps;
        if let Agent::Server(ref mut s) = self.crypto.tls {
            let mut out = vec![];
            let mut enc = Encoder::new(&mut out);
            enc.encode_vvec_with(|enc_inner| {
                tps.borrow().local.encode(enc_inner);
            });
            enc.encode(extra);
            let records = s.send_ticket(now, enc.as_ref())?;
            qdebug!([self], "send session ticket {}", hex(&enc));
            self.crypto.buffer_records(records)?;
        } else {
            unreachable!();
        }

        // If we are able, also send a NEW_TOKEN frame.
        // This should be recording all remote addresses that are valid,
        // but there are just 0 or 1 in the current implementation.
        if let Some(path) = self.paths.primary() {
            if let Some(token) = self
                .address_validation
                .generate_new_token(path.borrow().remote_address(), now)
            {
                self.new_token.send_new_token(token);
            }
            Ok(())
        } else {
            Err(Error::NotConnected)
        }
    }

    #[must_use]
    pub fn tls_info(&self) -> Option<&SecretAgentInfo> {
        self.crypto.tls.info()
    }

    /// # Errors
    /// When there is no information to obtain.
    pub fn tls_preinfo(&self) -> Res<SecretAgentPreInfo> {
        Ok(self.crypto.tls.preinfo()?)
    }

    /// Get the peer's certificate chain and other info.
    #[must_use]
    pub fn peer_certificate(&self) -> Option<CertificateInfo> {
        self.crypto.tls.peer_certificate()
    }

    /// Call by application when the peer cert has been verified.
    ///
    /// This panics if there is no active peer.  It's OK to call this
    /// when authentication isn't needed, that will likely only cause
    /// the connection to fail.  However, if no packets have been
    /// exchanged, it's not OK.
    pub fn authenticated(&mut self, status: AuthenticationStatus, now: Instant) {
        qdebug!([self], "Authenticated {:?}", status);
        self.crypto.tls.authenticated(status);
        let res = self.handshake(now, self.version, PacketNumberSpace::Handshake, None);
        self.absorb_error(now, res);
        self.process_saved(now);
    }

    /// Get the role of the connection.
    #[must_use]
    pub const fn role(&self) -> Role {
        self.role
    }

    /// Get the state of the connection.
    #[must_use]
    pub const fn state(&self) -> &State {
        &self.state
    }

    /// The QUIC version in use.
    #[must_use]
    pub const fn version(&self) -> Version {
        self.version
    }

    /// Get the 0-RTT state of the connection.
    #[must_use]
    pub const fn zero_rtt_state(&self) -> ZeroRttState {
        self.zero_rtt_state
    }

    /// Get a snapshot of collected statistics.
    #[must_use]
    pub fn stats(&self) -> Stats {
        let mut v = self.stats.borrow().clone();
        if let Some(p) = self.paths.primary() {
            let p = p.borrow();
            v.rtt = p.rtt().estimate();
            v.rttvar = p.rtt().rttvar();
        }
        v
    }

    // This function wraps a call to another function and sets the connection state
    // properly if that call fails.
    fn capture_error<T>(
        &mut self,
        path: Option<PathRef>,
        now: Instant,
        frame_type: FrameType,
        res: Res<T>,
    ) -> Res<T> {
        if let Err(v) = &res {
            #[cfg(debug_assertions)]
            let msg = format!("{v:?}");
            #[cfg(not(debug_assertions))]
            let msg = "";
            let error = CloseReason::Transport(v.clone());
            match &self.state {
                State::Closing { error: err, .. }
                | State::Draining { error: err, .. }
                | State::Closed(err) => {
                    qwarn!([self], "Closing again after error {:?}", err);
                }
                State::Init => {
                    // We have not even sent anything just close the connection without sending any
                    // error. This may happen when client_start fails.
                    self.set_state(State::Closed(error));
                }
                State::WaitInitial => {
                    // We don't have any state yet, so don't bother with
                    // the closing state, just send one CONNECTION_CLOSE.
                    if let Some(path) = path.or_else(|| self.paths.primary()) {
                        self.state_signaling
                            .close(path, error.clone(), frame_type, msg);
                    }
                    self.set_state(State::Closed(error));
                }
                _ => {
                    if let Some(path) = path.or_else(|| self.paths.primary()) {
                        self.state_signaling
                            .close(path, error.clone(), frame_type, msg);
                        if matches!(v, Error::KeysExhausted) {
                            self.set_state(State::Closed(error));
                        } else {
                            self.set_state(State::Closing {
                                error,
                                timeout: self.get_closing_period_time(now),
                            });
                        }
                    } else {
                        self.set_state(State::Closed(error));
                    }
                }
            }
        }
        res
    }

    /// For use with `process_input()`. Errors there can be ignored, but this
    /// needs to ensure that the state is updated.
    fn absorb_error<T>(&mut self, now: Instant, res: Res<T>) -> Option<T> {
        self.capture_error(None, now, 0, res).ok()
    }

    fn process_timer(&mut self, now: Instant) {
        match &self.state {
            // Only the client runs timers while waiting for Initial packets.
            State::WaitInitial => debug_assert_eq!(self.role, Role::Client),
            // If Closing or Draining, check if it is time to move to Closed.
            State::Closing { error, timeout } | State::Draining { error, timeout } => {
                if *timeout <= now {
                    let st = State::Closed(error.clone());
                    self.set_state(st);
                    qinfo!("Closing timer expired");
                    return;
                }
            }
            State::Closed(_) => {
                qdebug!("Timer fired while closed");
                return;
            }
            _ => (),
        }

        let pto = self.pto();
        if self.idle_timeout.expired(now, pto) {
            qinfo!([self], "idle timeout expired");
            self.set_state(State::Closed(CloseReason::Transport(Error::IdleTimeout)));
            return;
        }

        if self.state.closing() {
            qtrace!([self], "Closing, not processing other timers");
            return;
        }

        self.streams.cleanup_closed_streams();

        let res = self.crypto.states.check_key_update(now);
        self.absorb_error(now, res);

        if let Some(path) = self.paths.primary() {
            let lost = self.loss_recovery.timeout(&path, now);
            self.handle_lost_packets(&lost);
            qlog::packets_lost(&self.qlog, &lost);
        }

        if self.release_resumption_token_timer.is_some() {
            self.create_resumption_token(now);
        }

        if !self
            .paths
            .process_timeout(now, pto, &mut self.stats.borrow_mut())
        {
            qinfo!([self], "last available path failed");
            self.absorb_error::<Error>(now, Err(Error::NoAvailablePath));
        }
    }

    /// Whether the given [`ConnectionIdRef`] is a valid local [`ConnectionId`].
    #[must_use]
    pub fn is_valid_local_cid(&self, cid: ConnectionIdRef) -> bool {
        self.cid_manager.is_valid(cid)
    }

    /// Process new input datagrams on the connection.
    pub fn process_input<'a>(&mut self, d: impl Into<Datagram<&'a [u8]>>, now: Instant) {
        self.input(d.into(), now, now);
        self.process_saved(now);
        self.streams.cleanup_closed_streams();
    }

    /// Get the time that we next need to be called back, relative to `now`.
    fn next_delay(&mut self, now: Instant, paced: bool) -> Duration {
        qtrace!([self], "Get callback delay {:?}", now);

        // Only one timer matters when closing...
        if let State::Closing { timeout, .. } | State::Draining { timeout, .. } = self.state {
            self.hrtime.update(Self::LOOSE_TIMER_RESOLUTION);
            return timeout.duration_since(now);
        }

        let mut delays = SmallVec::<[_; 7]>::new();
        if let Some(ack_time) = self.acks.ack_time(now) {
            qtrace!([self], "Delayed ACK timer {:?}", ack_time);
            delays.push(ack_time);
        }

        if let Some(p) = self.paths.primary() {
            let path = p.borrow();
            let rtt = path.rtt();
            let pto = rtt.pto(self.confirmed());

            let idle_time = self.idle_timeout.expiry(now, pto);
            qtrace!([self], "Idle timer {:?}", idle_time);
            delays.push(idle_time);

            if self.streams.need_keep_alive() {
                if let Some(keep_alive_time) = self.idle_timeout.next_keep_alive(now, pto) {
                    qtrace!([self], "Keep alive timer {:?}", keep_alive_time);
                    delays.push(keep_alive_time);
                }
            }

            if let Some(lr_time) = self.loss_recovery.next_timeout(&path) {
                qtrace!([self], "Loss recovery timer {:?}", lr_time);
                delays.push(lr_time);
            }

            if paced {
                if let Some(pace_time) = path.sender().next_paced(rtt.estimate()) {
                    qtrace!([self], "Pacing timer {:?}", pace_time);
                    delays.push(pace_time);
                }
            }

            if let Some(path_time) = self.paths.next_timeout(pto) {
                qtrace!([self], "Path probe timer {:?}", path_time);
                delays.push(path_time);
            }
        }

        if let Some(key_update_time) = self.crypto.states.update_time() {
            qtrace!([self], "Key update timer {:?}", key_update_time);
            delays.push(key_update_time);
        }

        // `release_resumption_token_timer` is not considered here, because
        // it is not important enough to force the application to set a
        // timeout for it  It is expected that other activities will
        // drive it.

        let earliest = delays.into_iter().min().unwrap();
        // TODO(agrover, mt) - need to analyze and fix #47
        // rather than just clamping to zero here.
        debug_assert!(earliest > now);
        let delay = earliest.saturating_duration_since(now);
        qdebug!([self], "delay duration {:?}", delay);
        self.hrtime.update(delay / 4);
        delay
    }

    /// Shorthand for [`Connection::process`] with no input `dgram`.
    #[must_use = "Output of the process function must be handled"]
    pub fn process_output(&mut self, now: Instant) -> Output {
        self.process(None, now)
    }

    /// Get output packets, as a result of receiving packets, or actions taken
    /// by the application.
    /// Returns datagrams to send, and how long to wait before calling again
    /// even if no incoming packets.
    #[must_use = "Output of the process_output function must be handled"]
    fn process_output_into_buffer<'a>(
        &mut self,
        now: Instant,
        out: &'a mut Vec<u8>,
    ) -> Output<&'a [u8]> {
        qtrace!([self], "process_output {:?} {:?}", self.state, now);

        match (&self.state, self.role) {
            (State::Init, Role::Client) => {
                let res = self.client_start(now);
                self.absorb_error(now, res);
            }
            (State::Init | State::WaitInitial, Role::Server) => {
                return Output::None;
            }
            _ => {
                self.process_timer(now);
            }
        }

        match self.output(now, out) {
            SendOption::Yes(dgram) => Output::Datagram(dgram),
            SendOption::No(paced) => match self.state {
                State::Init | State::Closed(_) => Output::None,
                State::Closing { timeout, .. } | State::Draining { timeout, .. } => {
                    Output::Callback(timeout.duration_since(now))
                }
                _ => Output::Callback(self.next_delay(now, paced)),
            },
        }
    }

    /// Same as [`Connection::process_into_buffer`] but allocating output into
    /// new [`Vec`].
    #[must_use = "Output of the process function must be handled"]
    pub fn process(&mut self, dgram: Option<&Datagram>, now: Instant) -> Output {
        let mut out = vec![];
        self.process_into_buffer(dgram.map(Into::into), now, &mut out)
            .map_datagram(Into::into)
    }

    /// Process input and generate output.
    ///
    /// # Panics
    ///
    /// Panics when `out` is not empty.
    #[must_use = "Output of the process function must be handled"]
    pub fn process_into_buffer<'a>(
        &mut self,
        input: Option<Datagram<&[u8]>>,
        now: Instant,
        out: &'a mut Vec<u8>,
    ) -> Output<&'a [u8]> {
        assert!(out.is_empty());
        if let Some(d) = input {
            self.input(d, now, now);
            self.process_saved(now);
        }
        #[allow(clippy::let_and_return)]
        let output = self.process_output_into_buffer(now, out);
        #[cfg(all(feature = "build-fuzzing-corpus", test))]
        if self.test_frame_writer.is_none() {
            if let Some(d) = output.clone().map_datagram(Into::into).dgram() {
                neqo_common::write_item_to_fuzzing_corpus("packet", &d);
            }
        }
        output
    }

    fn handle_retry(&mut self, packet: &PublicPacket, now: Instant) -> Res<()> {
        qinfo!([self], "received Retry");
        if matches!(self.address_validation, AddressValidationInfo::Retry { .. }) {
            self.stats.borrow_mut().pkt_dropped("Extra Retry");
            return Ok(());
        }
        if packet.token().is_empty() {
            self.stats.borrow_mut().pkt_dropped("Retry without a token");
            return Ok(());
        }
        if !packet.is_valid_retry(
            self.original_destination_cid
                .as_ref()
                .ok_or(Error::InvalidRetry)?,
        ) {
            self.stats
                .borrow_mut()
                .pkt_dropped("Retry with bad integrity tag");
            return Ok(());
        }
        // At this point, we should only have the connection ID that we generated.
        // Update to the one that the server prefers.
        let Some(path) = self.paths.primary() else {
            self.stats
                .borrow_mut()
                .pkt_dropped("Retry without an existing path");
            return Ok(());
        };

        path.borrow_mut().set_remote_cid(packet.scid());

        let retry_scid = ConnectionId::from(packet.scid());
        qinfo!(
            [self],
            "Valid Retry received, token={} scid={}",
            hex(packet.token()),
            retry_scid
        );

        let lost_packets = self.loss_recovery.retry(&path, now);
        self.handle_lost_packets(&lost_packets);

        self.crypto.states.init(
            self.conn_params.get_versions().compatible(),
            self.role,
            &retry_scid,
        )?;
        self.address_validation = AddressValidationInfo::Retry {
            token: packet.token().to_vec(),
            retry_source_cid: retry_scid,
        };
        Ok(())
    }

    fn discard_keys(&mut self, space: PacketNumberSpace, now: Instant) {
        if self.crypto.discard(space) {
            qdebug!([self], "Drop packet number space {}", space);
            if let Some(path) = self.paths.primary() {
                self.loss_recovery.discard(&path, space, now);
            }
            self.acks.drop_space(space);
        }
    }

    fn is_stateless_reset(&self, path: &PathRef, d: Datagram<&[u8]>) -> bool {
        // If the datagram is too small, don't try.
        // If the connection is connected, then the reset token will be invalid.
        if d.len() < 16 || !self.state.connected() {
            return false;
        }
        <&[u8; 16]>::try_from(&d[d.len() - 16..])
            .map_or(false, |token| path.borrow().is_stateless_reset(token))
    }

    fn check_stateless_reset(
        &mut self,
        path: &PathRef,
        d: Datagram<&[u8]>,
        first: bool,
        now: Instant,
    ) -> Res<()> {
        if first && self.is_stateless_reset(path, d) {
            // Failing to process a packet in a datagram might
            // indicate that there is a stateless reset present.
            qdebug!([self], "Stateless reset: {}", hex(&d[d.len() - 16..]));
            self.state_signaling.reset();
            self.set_state(State::Draining {
                error: CloseReason::Transport(Error::StatelessReset),
                timeout: self.get_closing_period_time(now),
            });
            Err(Error::StatelessReset)
        } else {
            Ok(())
        }
    }

    /// Process any saved datagrams that might be available for processing.
    fn process_saved(&mut self, now: Instant) {
        while let Some(cspace) = self.saved_datagrams.available() {
            qdebug!([self], "process saved for space {:?}", cspace);
            debug_assert!(self.crypto.states.rx_hp(self.version, cspace).is_some());
            for saved in self.saved_datagrams.take_saved() {
                qtrace!([self], "input saved @{:?}: {:?}", saved.t, saved.d);
                self.input((&saved.d).into(), saved.t, now);
            }
        }
    }

    /// In case a datagram arrives that we can only partially process, save any
    /// part that we don't have keys for.
    fn save_datagram(
        &mut self,
        cspace: CryptoSpace,
        d: Datagram<&[u8]>,
        remaining: usize,
        now: Instant,
    ) {
        let d = Datagram::new(
            d.source(),
            d.destination(),
            d.tos(),
            d[d.len() - remaining..].to_vec(),
            Some(d.segment_size()),
        );
        self.saved_datagrams.save(cspace, d, now);
        self.stats.borrow_mut().saved_datagrams += 1;
    }

    /// Perform version negotiation.
    fn version_negotiation(&mut self, supported: &[WireVersion], now: Instant) -> Res<()> {
        debug_assert_eq!(self.role, Role::Client);

        if let Some(version) = self.conn_params.get_versions().preferred(supported) {
            assert_ne!(self.version, version);

            qinfo!([self], "Version negotiation: trying {:?}", version);
            let path = self.paths.primary().ok_or(Error::NoAvailablePath)?;
            let local_addr = path.borrow().local_address();
            let remote_addr = path.borrow().remote_address();
            let conn_params = self
                .conn_params
                .clone()
                .versions(version, self.conn_params.get_versions().all().to_vec());
            let mut c = Self::new_client(
                self.crypto.server_name().ok_or(Error::VersionNegotiation)?,
                self.crypto.protocols(),
                self.cid_manager.generator(),
                local_addr,
                remote_addr,
                conn_params,
                now,
            )?;
            c.conn_params
                .get_versions_mut()
                .set_initial(self.conn_params.get_versions().initial());
            mem::swap(self, &mut c);
            qlog::client_version_information_negotiated(
                &self.qlog,
                self.conn_params.get_versions().all(),
                supported,
                version,
            );
            Ok(())
        } else {
            qinfo!([self], "Version negotiation: failed with {:?}", supported);
            // This error goes straight to closed.
            self.set_state(State::Closed(CloseReason::Transport(
                Error::VersionNegotiation,
            )));
            Err(Error::VersionNegotiation)
        }
    }

    /// Perform any processing that we might have to do on packets prior to
    /// attempting to remove protection.
    #[allow(clippy::too_many_lines)] // Yeah, it's a work in progress.
    fn preprocess_packet(
        &mut self,
        packet: &PublicPacket,
        path: &PathRef,
        dcid: Option<&ConnectionId>,
        now: Instant,
    ) -> Res<PreprocessResult> {
        if dcid.map_or(false, |d| d != &packet.dcid()) {
            self.stats
                .borrow_mut()
                .pkt_dropped("Coalesced packet has different DCID");
            return Ok(PreprocessResult::Next);
        }

        if (packet.packet_type() == PacketType::Initial
            || packet.packet_type() == PacketType::Handshake)
            && self.role == Role::Client
            && !path.borrow().is_primary()
        {
            // If we have received a packet from a different address than we have sent to
            // we should ignore the packet. In such a case a path will be a newly created
            // temporary path, not the primary path.
            return Ok(PreprocessResult::Next);
        }

        match (packet.packet_type(), &self.state, &self.role) {
            (PacketType::Initial, State::Init, Role::Server) => {
                let version = packet.version().ok_or(Error::ProtocolViolation)?;
                if !packet.is_valid_initial()
                    || !self.conn_params.get_versions().all().contains(&version)
                {
                    self.stats.borrow_mut().pkt_dropped("Invalid Initial");
                    return Ok(PreprocessResult::Next);
                }
                qinfo!(
                    [self],
                    "Received valid Initial packet with scid {:?} dcid {:?}",
                    packet.scid(),
                    packet.dcid()
                );
                // Record the client's selected CID so that it can be accepted until
                // the client starts using a real connection ID.
                let dcid = ConnectionId::from(packet.dcid());
                self.crypto.states.init_server(version, &dcid)?;
                self.original_destination_cid = Some(dcid);
                self.set_state(State::WaitInitial);

                // We need to make sure that we set this transport parameter.
                // This has to happen prior to processing the packet so that
                // the TLS handshake has all it needs.
                if !self.retry_sent() {
                    self.tps.borrow_mut().local.set_bytes(
                        tparams::ORIGINAL_DESTINATION_CONNECTION_ID,
                        packet.dcid().to_vec(),
                    );
                }
            }
            (PacketType::VersionNegotiation, State::WaitInitial, Role::Client) => {
                if let Ok(versions) = packet.supported_versions() {
                    if versions.is_empty()
                        || versions.contains(&self.version().wire_version())
                        || versions.contains(&0)
                        || &packet.scid() != self.odcid().ok_or(Error::InternalError)?
                        || matches!(self.address_validation, AddressValidationInfo::Retry { .. })
                    {
                        // Ignore VersionNegotiation packets that contain the current version.
                        // Or don't have the right connection ID.
                        // Or are received after a Retry.
                        self.stats.borrow_mut().pkt_dropped("Invalid VN");
                    } else {
                        self.version_negotiation(&versions, now)?;
                    }
                } else {
                    self.stats.borrow_mut().pkt_dropped("VN with no versions");
                };
                return Ok(PreprocessResult::End);
            }
            (PacketType::Retry, State::WaitInitial, Role::Client) => {
                self.handle_retry(packet, now)?;
                return Ok(PreprocessResult::Next);
            }
            (PacketType::Handshake | PacketType::Short, State::WaitInitial, Role::Client) => {
                // This packet can't be processed now, but it could be a sign
                // that Initial packets were lost.
                // Resend Initial CRYPTO frames immediately a few times just
                // in case.  As we don't have an RTT estimate yet, this helps
                // when there is a short RTT and losses. Also mark all 0-RTT
                // data as lost.
                if dcid.is_none()
                    && self.cid_manager.is_valid(packet.dcid())
                    && self.stats.borrow().saved_datagrams <= EXTRA_INITIALS
                {
                    self.crypto.resend_unacked(PacketNumberSpace::Initial);
                    self.resend_0rtt(now);
                }
            }
            (PacketType::VersionNegotiation | PacketType::Retry | PacketType::OtherVersion, ..) => {
                self.stats
                    .borrow_mut()
                    .pkt_dropped(format!("{:?}", packet.packet_type()));
                return Ok(PreprocessResult::Next);
            }
            _ => {}
        }

        let res = match self.state {
            State::Init => {
                self.stats
                    .borrow_mut()
                    .pkt_dropped("Received while in Init state");
                PreprocessResult::Next
            }
            State::WaitInitial => PreprocessResult::Continue,
            State::WaitVersion | State::Handshaking | State::Connected | State::Confirmed => {
                if self.cid_manager.is_valid(packet.dcid()) {
                    if self.role == Role::Server && packet.packet_type() == PacketType::Handshake {
                        // Server has received a Handshake packet -> discard Initial keys and states
                        self.discard_keys(PacketNumberSpace::Initial, now);
                    }
                    PreprocessResult::Continue
                } else {
                    self.stats
                        .borrow_mut()
                        .pkt_dropped(format!("Invalid DCID {:?}", packet.dcid()));
                    PreprocessResult::Next
                }
            }
            State::Closing { .. } => {
                // Don't bother processing the packet. Instead ask to get a
                // new close frame.
                self.state_signaling.send_close();
                PreprocessResult::Next
            }
            State::Draining { .. } | State::Closed(..) => {
                // Do nothing.
                self.stats
                    .borrow_mut()
                    .pkt_dropped(format!("State {:?}", self.state));
                PreprocessResult::Next
            }
        };
        Ok(res)
    }

    /// After a Initial, Handshake, `ZeroRtt`, or Short packet is successfully processed.
    fn postprocess_packet(
        &mut self,
        path: &PathRef,
        d: Datagram<&[u8]>,
        packet: &PublicPacket,
        migrate: bool,
        now: Instant,
    ) {
        let space = PacketNumberSpace::from(packet.packet_type());
        if let Some(space) = self.acks.get_mut(space) {
            let space_ecn_marks = space.ecn_marks();
            *space_ecn_marks += d.tos().into();
            self.stats.borrow_mut().ecn_rx = *space_ecn_marks;
        } else {
            qtrace!("Not tracking ECN for dropped packet number space");
        }

        if self.state == State::WaitInitial {
            self.start_handshake(path, packet, now);
        }

        if self.state.connected() {
            self.handle_migration(path, d, migrate, now);
        } else if self.role != Role::Client
            && (packet.packet_type() == PacketType::Handshake
                || (packet.dcid().len() >= 8 && packet.dcid() == self.local_initial_source_cid))
        {
            // We only allow one path during setup, so apply handshake
            // path validation to this path.
            path.borrow_mut().set_valid(now);
        }
    }

    /// Take a datagram as input.  This reports an error if the packet was bad.
    /// This takes two times: when the datagram was received, and the current time.
    fn input(&mut self, d: Datagram<&[u8]>, received: Instant, now: Instant) {
        // First determine the path.
        let path = self.paths.find_path_with_rebinding(
            d.destination(),
            d.source(),
            self.conn_params.get_cc_algorithm(),
            self.conn_params.pacing_enabled(),
            now,
        );
        path.borrow_mut().add_received(d.len());
        let res = self.input_path(&path, d, received);
        self.capture_error(Some(path), now, 0, res).ok();
    }

    fn input_path(&mut self, path: &PathRef, d: Datagram<&[u8]>, now: Instant) -> Res<()> {
        for mut slc in d.iter_segments() {
            let mut dcid = None;

<<<<<<< HEAD
            qtrace!([self], "{} input {}", path.borrow(), hex(&*d));
            let pto = path.borrow().rtt().pto(PacketNumberSpace::ApplicationData);
=======
        qtrace!([self], "{} input {}", path.borrow(), hex(&**d));
        let pto = path.borrow().rtt().pto(self.confirmed());
>>>>>>> eb92e43d

            // Handle each packet in the datagram.
            while !slc.is_empty() {
                self.stats.borrow_mut().packets_rx += 1;
                let (packet, remainder) =
                    match PublicPacket::decode(slc, self.cid_manager.decoder().as_ref()) {
                        Ok((packet, remainder)) => (packet, remainder),
                        Err(e) => {
                            qinfo!([self], "Garbage packet: {}", e);
                            qtrace!([self], "Garbage packet contents: {}", hex(slc));
                            self.stats.borrow_mut().pkt_dropped("Garbage packet");
                            break;
                        }
                    };
                match self.preprocess_packet(&packet, path, dcid.as_ref(), now)? {
                    PreprocessResult::Continue => (),
                    PreprocessResult::Next => break,
                    PreprocessResult::End => return Ok(()),
                }

                qtrace!([self], "Received unverified packet {:?}", packet);

                match packet.decrypt(&mut self.crypto.states, now + pto) {
                    Ok(payload) => {
                        // OK, we have a valid packet.
                        self.idle_timeout.on_packet_received(now);
                        dump_packet(
                            self,
                            path,
                            "-> RX",
                            payload.packet_type(),
                            payload.pn(),
                            &payload[..],
                            d.tos(),
                            d.len(),
                        );

                        #[cfg(feature = "build-fuzzing-corpus")]
                        if packet.packet_type() == PacketType::Initial {
                            let target = if self.role == Role::Client {
                                "server_initial"
                            } else {
                                "client_initial"
                            };
                            neqo_common::write_item_to_fuzzing_corpus(target, &payload[..]);
                        }

                        qlog::packet_received(&self.qlog, &packet, &payload);
                        let space = PacketNumberSpace::from(payload.packet_type());
                        if let Some(space) = self.acks.get_mut(space) {
                            if space.is_duplicate(payload.pn()) {
                                qdebug!("Duplicate packet {}-{}", space, payload.pn());
                                self.stats.borrow_mut().dups_rx += 1;
                            } else {
                                match self.process_packet(path, &payload, now) {
                                    Ok(migrate) => {
                                        self.postprocess_packet(path, d, &packet, migrate, now);
                                    }
                                    Err(e) => {
                                        self.ensure_error_path(path, &packet, now);
                                        return Err(e);
                                    }
                                }
                            }
                        } else {
                            qdebug!(
                                [self],
                                "Received packet {} for untracked space {}",
                                space,
                                payload.pn()
                            );
                            return Err(Error::ProtocolViolation);
                        }
                    }
                    Err(e) => {
                        match e {
                            Error::KeysPending(cspace) => {
                                // This packet can't be decrypted because we
                                // don't have the keys yet. Don't check this
                                // packet for a stateless reset, just return.
                                let remaining = slc.len();
                                self.save_datagram(cspace, d, remaining, now);
                                return Ok(());
                            }
                            Error::KeysExhausted => {
                                // Exhausting read keys is fatal.
                                return Err(e);
                            }
                            Error::KeysDiscarded(cspace) => {
                                // This was a valid-appearing Initial packet: maybe probe with
                                // a Handshake packet to keep the handshake moving.
                                self.received_untracked |=
                                    self.role == Role::Client && cspace == CryptoSpace::Initial;
                            }
                            _ => (),
                        }
                        // Decryption failure, or not having keys is not fatal.
                        // If the state isn't available, or we can't decrypt the packet, drop
                        // the rest of the datagram on the floor, but don't generate an error.
                        self.check_stateless_reset(path, d, dcid.is_none(), now)?;
                        self.stats.borrow_mut().pkt_dropped("Decryption failure");
                        qlog::packet_dropped(&self.qlog, &packet);
                    }
                }
                slc = remainder;
                dcid = Some(ConnectionId::from(packet.dcid()));
            }
            self.check_stateless_reset(path, d, dcid.is_none(), now)?;
        }
        Ok(())
    }

    /// Process a packet.  Returns true if the packet might initiate migration.
    fn process_packet(
        &mut self,
        path: &PathRef,
        packet: &DecryptedPacket,
        now: Instant,
    ) -> Res<bool> {
        (!packet.is_empty())
            .then_some(())
            .ok_or(Error::ProtocolViolation)?;

        // TODO(ekr@rtfm.com): Have the server blow away the initial
        // crypto state if this fails? Otherwise, we will get a panic
        // on the assert for doesn't exist.
        // OK, we have a valid packet.

        let mut ack_eliciting = false;
        let mut probing = true;
        let mut d = Decoder::from(&packet[..]);
        while d.remaining() > 0 {
            #[cfg(feature = "build-fuzzing-corpus")]
            let pos = d.offset();
            let f = Frame::decode(&mut d)?;
            #[cfg(feature = "build-fuzzing-corpus")]
            neqo_common::write_item_to_fuzzing_corpus("frame", &packet[pos..d.offset()]);
            ack_eliciting |= f.ack_eliciting();
            probing &= f.path_probing();
            let t = f.get_type();
            if let Err(e) = self.input_frame(path, packet.version(), packet.packet_type(), f, now) {
                self.capture_error(Some(Rc::clone(path)), now, t, Err(e))?;
            }
        }

        let largest_received = if let Some(space) = self
            .acks
            .get_mut(PacketNumberSpace::from(packet.packet_type()))
        {
            space.set_received(now, packet.pn(), ack_eliciting)
        } else {
            qdebug!(
                [self],
                "processed a {:?} packet without tracking it",
                packet.packet_type(),
            );
            // This was a valid packet that caused the same packet number to be
            // discarded.  This happens when the client discards the Initial packet
            // number space after receiving the ServerHello.  Remember this so
            // that we guarantee that we send a Handshake packet.
            self.received_untracked = true;
            // We don't migrate during the handshake, so return false.
            false
        };

        Ok(largest_received && !probing)
    }

    /// During connection setup, the first path needs to be setup.
    /// This uses the connection IDs that were provided during the handshake
    /// to setup that path.
    fn setup_handshake_path(&mut self, path: &PathRef, now: Instant) {
        self.paths.make_permanent(
            path,
            Some(self.local_initial_source_cid.clone()),
            // Ideally we know what the peer wants us to use for the remote CID.
            // But we will use our own guess if necessary.
            ConnectionIdEntry::initial_remote(
                self.remote_initial_source_cid
                    .as_ref()
                    .or(self.original_destination_cid.as_ref())
                    .unwrap()
                    .clone(),
            ),
        );
        if self.role == Role::Client {
            path.borrow_mut().set_valid(now);
        }
    }

    /// If the path isn't permanent, assign it a connection ID to make it so.
    fn ensure_permanent(&mut self, path: &PathRef) -> Res<()> {
        if self.paths.is_temporary(path) {
            // If there isn't a connection ID to use for this path, the packet
            // will be processed, but it won't be attributed to a path.  That means
            // no path probes or PATH_RESPONSE.  But it's not fatal.
            if let Some(cid) = self.connection_ids.next() {
                self.paths.make_permanent(path, None, cid);
                Ok(())
            } else if let Some(primary) = self.paths.primary() {
                if primary
                    .borrow()
                    .remote_cid()
                    .map_or(true, |id| id.is_empty())
                {
                    self.paths
                        .make_permanent(path, None, ConnectionIdEntry::empty_remote());
                    Ok(())
                } else {
                    qtrace!([self], "Unable to make path permanent: {}", path.borrow());
                    Err(Error::InvalidMigration)
                }
            } else {
                qtrace!([self], "Unable to make path permanent: {}", path.borrow());
                Err(Error::InvalidMigration)
            }
        } else {
            Ok(())
        }
    }

    /// After an error, a permanent path is needed to send the `CONNECTION_CLOSE`.
    /// This attempts to ensure that this exists.  As the connection is now
    /// temporary, there is no reason to do anything special here.
    fn ensure_error_path(&mut self, path: &PathRef, packet: &PublicPacket, now: Instant) {
        path.borrow_mut().set_valid(now);
        if self.paths.is_temporary(path) {
            // First try to fill in handshake details.
            if packet.packet_type() == PacketType::Initial {
                self.remote_initial_source_cid = Some(ConnectionId::from(packet.scid()));
                self.setup_handshake_path(path, now);
            } else {
                // Otherwise try to get a usable connection ID.
                mem::drop(self.ensure_permanent(path));
            }
        }
    }

    fn start_handshake(&mut self, path: &PathRef, packet: &PublicPacket, now: Instant) {
        qtrace!([self], "starting handshake");
        debug_assert_eq!(packet.packet_type(), PacketType::Initial);
        self.remote_initial_source_cid = Some(ConnectionId::from(packet.scid()));

        let got_version = if self.role == Role::Server {
            self.cid_manager
                .add_odcid(self.original_destination_cid.as_ref().unwrap().clone());
            // Make a path on which to run the handshake.
            self.setup_handshake_path(path, now);

            self.zero_rtt_state = if self.crypto.enable_0rtt(self.version, self.role) == Ok(true) {
                qdebug!([self], "Accepted 0-RTT");
                ZeroRttState::AcceptedServer
            } else {
                qtrace!([self], "Rejected 0-RTT");
                ZeroRttState::Rejected
            };

            // The server knows the final version if it has remote transport parameters.
            self.tps.borrow().remote.is_some()
        } else {
            qdebug!([self], "Changing to use Server CID={}", packet.scid());
            debug_assert!(path.borrow().is_primary());
            path.borrow_mut().set_remote_cid(packet.scid());

            // The client knows the final version if it processed a CRYPTO frame.
            self.stats.borrow().frame_rx.crypto > 0
        };
        if got_version {
            self.set_state(State::Handshaking);
        } else {
            self.set_state(State::WaitVersion);
        }
    }

    /// Migrate to the provided path.
    /// Either local or remote address (but not both) may be provided as `None` to have
    /// the address from the current primary path used.
    /// If `force` is true, then migration is immediate.
    /// Otherwise, migration occurs after the path is probed successfully.
    /// Either way, the path is probed and will be abandoned if the probe fails.
    ///
    /// # Errors
    ///
    /// Fails if this is not a client, not confirmed, or there are not enough connection
    /// IDs available to use.
    pub fn migrate(
        &mut self,
        local: Option<SocketAddr>,
        remote: Option<SocketAddr>,
        force: bool,
        now: Instant,
    ) -> Res<()> {
        if self.role != Role::Client {
            return Err(Error::InvalidMigration);
        }
        if !matches!(self.state(), State::Confirmed) {
            return Err(Error::InvalidMigration);
        }

        // Fill in the blanks, using the current primary path.
        if local.is_none() && remote.is_none() {
            // Pointless migration is pointless.
            return Err(Error::InvalidMigration);
        }

        let path = self.paths.primary().ok_or(Error::InvalidMigration)?;
        let local = local.unwrap_or_else(|| path.borrow().local_address());
        let remote = remote.unwrap_or_else(|| path.borrow().remote_address());

        if mem::discriminant(&local.ip()) != mem::discriminant(&remote.ip()) {
            // Can't mix address families.
            return Err(Error::InvalidMigration);
        }
        if local.port() == 0 || remote.ip().is_unspecified() || remote.port() == 0 {
            // All but the local address need to be specified.
            return Err(Error::InvalidMigration);
        }
        if (local.ip().is_loopback() ^ remote.ip().is_loopback()) && !local.ip().is_unspecified() {
            // Block attempts to migrate to a path with loopback on only one end, unless the local
            // address is unspecified.
            return Err(Error::InvalidMigration);
        }

        let path = self.paths.find_path(
            local,
            remote,
            self.conn_params.get_cc_algorithm(),
            self.conn_params.pacing_enabled(),
            now,
        );
        self.ensure_permanent(&path)?;
        qinfo!(
            [self],
            "Migrate to {} probe {}",
            path.borrow(),
            if force { "now" } else { "after" }
        );
        if self
            .paths
            .migrate(&path, force, now, &mut self.stats.borrow_mut())
        {
            self.loss_recovery.migrate();
        }
        Ok(())
    }

    fn migrate_to_preferred_address(&mut self, now: Instant) -> Res<()> {
        let spa = if matches!(
            self.conn_params.get_preferred_address(),
            PreferredAddressConfig::Disabled
        ) {
            None
        } else {
            self.tps.borrow_mut().remote().get_preferred_address()
        };
        if let Some((addr, cid)) = spa {
            // The connection ID isn't special, so just save it.
            self.connection_ids.add_remote(cid)?;

            // The preferred address doesn't dictate what the local address is, so this
            // has to use the existing address.  So only pay attention to a preferred
            // address from the same family as is currently in use. More thought will
            // be needed to work out how to get addresses from a different family.
            let prev = self
                .paths
                .primary()
                .ok_or(Error::NoAvailablePath)?
                .borrow()
                .remote_address();
            let remote = match prev.ip() {
                IpAddr::V4(_) => addr.ipv4().map(SocketAddr::V4),
                IpAddr::V6(_) => addr.ipv6().map(SocketAddr::V6),
            };

            if let Some(remote) = remote {
                // Ignore preferred address that move to loopback from non-loopback.
                // `migrate` doesn't enforce this rule.
                if !prev.ip().is_loopback() && remote.ip().is_loopback() {
                    qwarn!([self], "Ignoring a move to a loopback address: {}", remote);
                    return Ok(());
                }

                if self.migrate(None, Some(remote), false, now).is_err() {
                    qwarn!([self], "Ignoring bad preferred address: {}", remote);
                }
            } else {
                qwarn!([self], "Unable to migrate to a different address family");
            }
        }
        Ok(())
    }

    fn handle_migration(
        &mut self,
        path: &PathRef,
        d: Datagram<&[u8]>,
        migrate: bool,
        now: Instant,
    ) {
        if !migrate {
            return;
        }
        if self.role == Role::Client {
            return;
        }

        if self.ensure_permanent(path).is_ok() {
            self.paths
                .handle_migration(path, d.source(), now, &mut self.stats.borrow_mut());
        } else {
            qinfo!(
                [self],
                "{} Peer migrated, but no connection ID available",
                path.borrow()
            );
        }
    }

    fn output<'a>(&mut self, now: Instant, out: &'a mut Vec<u8>) -> SendOption<'a> {
        qtrace!([self], "output {:?}", now);
        let res = match &self.state {
            State::Init
            | State::WaitInitial
            | State::WaitVersion
            | State::Handshaking
            | State::Connected
            | State::Confirmed => self.paths.select_path().map_or_else(
                || Ok(SendOption::default()),
                |path| {
                    let res = self.output_path(&path, now, &None, out);
                    self.capture_error(Some(path), now, 0, res)
                },
            ),
            State::Closing { .. } | State::Draining { .. } | State::Closed(_) => {
                self.state_signaling.close_frame().map_or_else(
                    || Ok(SendOption::default()),
                    |details| {
                        let path = Rc::clone(details.path());
                        // In some error cases, we will not be able to make a new, permanent path.
                        // For example, if we run out of connection IDs and the error results from
                        // a packet on a new path, we avoid sending (and the privacy risk) rather
                        // than reuse a connection ID.
                        let res = if path.borrow().is_temporary() {
                            qerror!([self], "Attempting to close with a temporary path");
                            Err(Error::InternalError)
                        } else {
                            self.output_path(&path, now, &Some(details), out)
                        };
                        self.capture_error(Some(path), now, 0, res)
                    },
                )
            }
        };
        res.unwrap_or_default()
    }

    #[allow(clippy::too_many_arguments)]
    fn build_packet_header<'a>(
        path: &Path,
        cspace: CryptoSpace,
        encoder: Encoder<'a>,
        tx: &CryptoDxState,
        address_validation: &AddressValidationInfo,
        version: Version,
        grease_quic_bit: bool,
        limit: usize,
    ) -> (PacketType, PacketBuilder<'a>) {
        let pt = PacketType::from(cspace);
        let mut builder = if pt == PacketType::Short {
            qdebug!("Building Short dcid {:?}", path.remote_cid());
            PacketBuilder::short(encoder, tx.key_phase(), path.remote_cid(), Some(limit))
        } else {
            qdebug!(
                "Building {:?} dcid {:?} scid {:?}",
                pt,
                path.remote_cid(),
                path.local_cid(),
            );
            PacketBuilder::long(
                encoder,
                pt,
                version,
                path.remote_cid(),
                path.local_cid(),
                Some(limit),
            )
        };
        if builder.remaining() > 0 {
            builder.scramble(grease_quic_bit);
            if pt == PacketType::Initial {
                builder.initial_token(address_validation.token());
            }
        }

        (pt, builder)
    }

    #[must_use]
    fn add_packet_number(
        builder: &mut PacketBuilder,
        tx: &CryptoDxState,
        largest_acknowledged: Option<PacketNumber>,
    ) -> PacketNumber {
        // Get the packet number and work out how long it is.
        let pn = tx.next_pn();
        let unacked_range = largest_acknowledged.map_or_else(|| pn + 1, |la| (pn - la) << 1);
        // Count how many bytes in this range are non-zero.
        let pn_len = mem::size_of::<PacketNumber>()
            - usize::try_from(unacked_range.leading_zeros() / 8).unwrap();
        assert!(
            pn_len > 0,
            "pn_len can't be zero as unacked_range should be > 0, pn {pn}, largest_acknowledged {largest_acknowledged:?}, tx {tx}"
        );
        // TODO(mt) also use `4*path CWND/path MTU` to set a minimum length.
        builder.pn(pn, pn_len);
        pn
    }

    fn can_grease_quic_bit(&self) -> bool {
        let tph = self.tps.borrow();
        if let Some(r) = &tph.remote {
            r.get_empty(tparams::GREASE_QUIC_BIT)
        } else if let Some(r) = &tph.remote_0rtt {
            r.get_empty(tparams::GREASE_QUIC_BIT)
        } else {
            false
        }
    }

    /// Write the frames that are exchanged in the application data space.
    /// The order of calls here determines the relative priority of frames.
    fn write_appdata_frames(
        &mut self,
        builder: &mut PacketBuilder,
        tokens: &mut Vec<RecoveryToken>,
    ) {
        let stats = &mut self.stats.borrow_mut();
        let frame_stats = &mut stats.frame_tx;
        if self.role == Role::Server {
            if let Some(t) = self.state_signaling.write_done(builder) {
                tokens.push(t);
                frame_stats.handshake_done += 1;
            }
        }

        for prio in [
            TransmissionPriority::Critical,
            TransmissionPriority::Important,
        ] {
            self.streams
                .write_frames(prio, builder, tokens, frame_stats);
            if builder.is_full() {
                return;
            }
        }

        // NEW_CONNECTION_ID, RETIRE_CONNECTION_ID, and ACK_FREQUENCY.
        self.cid_manager.write_frames(builder, tokens, frame_stats);
        if builder.is_full() {
            return;
        }

        self.paths.write_frames(builder, tokens, frame_stats);
        if builder.is_full() {
            return;
        }

        for prio in [TransmissionPriority::High, TransmissionPriority::Normal] {
            self.streams
                .write_frames(prio, builder, tokens, &mut stats.frame_tx);
            if builder.is_full() {
                return;
            }
        }

        // Datagrams are best-effort and unreliable.  Let streams starve them for now.
        self.quic_datagrams.write_frames(builder, tokens, stats);
        if builder.is_full() {
            return;
        }

        // CRYPTO here only includes NewSessionTicket, plus NEW_TOKEN.
        // Both of these are only used for resumption and so can be relatively low priority.
        let frame_stats = &mut stats.frame_tx;
        self.crypto.write_frame(
            PacketNumberSpace::ApplicationData,
            builder,
            tokens,
            frame_stats,
        );
        if builder.is_full() {
            return;
        }

        self.new_token.write_frames(builder, tokens, frame_stats);
        if builder.is_full() {
            return;
        }

        self.streams
            .write_frames(TransmissionPriority::Low, builder, tokens, frame_stats);

        #[cfg(test)]
        if let Some(w) = &mut self.test_frame_writer {
            w.write_frames(builder);
        }
    }

    // Maybe send a probe.  Return true if the packet was ack-eliciting.
    fn maybe_probe(
        &mut self,
        path: &PathRef,
        force_probe: bool,
        builder: &mut PacketBuilder,
        ack_end: usize,
        tokens: &mut Vec<RecoveryToken>,
        now: Instant,
    ) -> bool {
        let untracked = self.received_untracked && !self.state.connected();
        self.received_untracked = false;

        // Anything written after an ACK already elicits acknowledgment.
        // If we need to probe and nothing has been written, send a PING.
        if builder.len() > ack_end {
            return true;
        }

        let probe = if untracked && builder.packet_empty() || force_probe {
            // If we received an untracked packet and we aren't probing already
            // or the PTO timer fired: probe.
            true
        } else {
            let pto = path.borrow().rtt().pto(self.confirmed());
            if !builder.packet_empty() {
                // The packet only contains an ACK.  Check whether we want to
                // force an ACK with a PING so we can stop tracking packets.
                self.loss_recovery.should_probe(pto, now)
            } else if self.streams.need_keep_alive() {
                // We need to keep the connection alive, including sending
                // a PING again.
                self.idle_timeout.send_keep_alive(now, pto, tokens)
            } else {
                false
            }
        };
        if probe {
            // Nothing ack-eliciting and we need to probe; send PING.
            debug_assert_ne!(builder.remaining(), 0);
            builder.encode_varint(crate::frame::FRAME_TYPE_PING);
            let stats = &mut self.stats.borrow_mut().frame_tx;
            stats.ping += 1;
        }
        probe
    }

    /// Write frames to the provided builder.  Returns a list of tokens used for
    /// tracking loss or acknowledgment, whether any frame was ACK eliciting, and
    /// whether the packet was padded.
    fn write_frames(
        &mut self,
        path: &PathRef,
        space: PacketNumberSpace,
        profile: &SendProfile,
        builder: &mut PacketBuilder,
        coalesced: bool, // Whether this packet is coalesced behind another one.
        now: Instant,
    ) -> (Vec<RecoveryToken>, bool, bool) {
        let mut tokens = Vec::new();
        let primary = path.borrow().is_primary();
        let mut ack_eliciting = false;

        if primary {
            let stats = &mut self.stats.borrow_mut().frame_tx;
            self.acks.write_frame(
                space,
                now,
                path.borrow().rtt().estimate(),
                builder,
                &mut tokens,
                stats,
            );
        }
        let ack_end = builder.len();

        // Avoid sending path validation probes until the handshake completes,
        // but send them even when we don't have space.
        let full_mtu = profile.limit() == path.borrow().plpmtu();
        if space == PacketNumberSpace::ApplicationData && self.state.connected() {
            // Path validation probes should only be padded if the full MTU is available.
            // The probing code needs to know so it can track that.
            if path.borrow_mut().write_frames(
                builder,
                &mut self.stats.borrow_mut().frame_tx,
                full_mtu,
                now,
            ) {
                builder.enable_padding(true);
            }
        }

        if profile.ack_only(space) {
            // If we are CC limited we can only send acks!
            return (tokens, false, false);
        }

        if primary {
            if space == PacketNumberSpace::ApplicationData {
                if self.state.connected()
                    && path.borrow().pmtud().needs_probe()
                    && !coalesced // Only send PMTUD probes using non-coalesced packets.
                    && full_mtu
                {
                    path.borrow_mut()
                        .pmtud_mut()
                        .send_probe(builder, &mut self.stats.borrow_mut());
                    ack_eliciting = true;
                }
                self.write_appdata_frames(builder, &mut tokens);
            } else {
                let stats = &mut self.stats.borrow_mut().frame_tx;
                self.crypto.write_frame(space, builder, &mut tokens, stats);
            }
        }

        // Maybe send a probe now, either to probe for losses or to keep the connection live.
        let force_probe = profile.should_probe(space);
        ack_eliciting |= self.maybe_probe(path, force_probe, builder, ack_end, &mut tokens, now);
        // If this is not the primary path, this should be ack-eliciting.
        debug_assert!(primary || ack_eliciting);

        // Add padding.  Only pad 1-RTT packets so that we don't prevent coalescing.
        // And avoid padding packets that otherwise only contain ACK because adding PADDING
        // causes those packets to consume congestion window, which is not tracked (yet).
        // And avoid padding if we don't have a full MTU available.
        let stats = &mut self.stats.borrow_mut().frame_tx;
        let padded = if ack_eliciting && full_mtu && builder.pad() {
            stats.padding += 1;
            true
        } else {
            false
        };

        (tokens, ack_eliciting, padded)
    }

    fn write_closing_frames(
        &mut self,
        close: &ClosingFrame,
        builder: &mut PacketBuilder,
        space: PacketNumberSpace,
        now: Instant,
        path: &PathRef,
        tokens: &mut Vec<RecoveryToken>,
    ) {
        if builder.remaining() > ClosingFrame::MIN_LENGTH + RecvdPackets::USEFUL_ACK_LEN {
            // Include an ACK frame with the CONNECTION_CLOSE.
            let limit = builder.limit();
            builder.set_limit(limit - ClosingFrame::MIN_LENGTH);
            self.acks.immediate_ack(space, now);
            self.acks.write_frame(
                space,
                now,
                path.borrow().rtt().estimate(),
                builder,
                tokens,
                &mut self.stats.borrow_mut().frame_tx,
            );
            builder.set_limit(limit);
        }
        // CloseReason::Application is only allowed at 1RTT.
        let sanitized = if space == PacketNumberSpace::ApplicationData {
            None
        } else {
            close.sanitize()
        };
        sanitized.as_ref().unwrap_or(close).write_frame(builder);
        self.stats.borrow_mut().frame_tx.connection_close += 1;
    }

    /// Build a datagram, possibly from multiple packets (for different PN
    /// spaces) and each containing 1+ frames.
    #[allow(clippy::too_many_lines)] // Yeah, that's just the way it is.
    fn output_path<'a>(
        &mut self,
        path: &PathRef,
        now: Instant,
        closing_frame: &Option<ClosingFrame>,
        out: &'a mut Vec<u8>,
    ) -> Res<SendOption<'a>> {
        let mut initial_sent = None;
        let mut needs_padding = false;
        let grease_quic_bit = self.can_grease_quic_bit();
        let version = self.version();

        // Determine how we are sending packets (PTO, etc..).
        let profile = self.loss_recovery.send_profile(&path.borrow(), now);
        qdebug!([self], "output_path send_profile {:?}", profile);

        // Frames for different epochs must go in different packets, but then these
        // packets can go in a single datagram
        assert_eq!(out.len(), 0);
        let mut encoder = Encoder::new(out);
        for space in PacketNumberSpace::iter() {
            // Ensure we have tx crypto state for this epoch, or skip it.
            let Some((cspace, tx)) = self.crypto.states.select_tx_mut(self.version, *space) else {
                continue;
            };

            let header_start = encoder.len();
            let (pt, mut builder) = Self::build_packet_header(
                &path.borrow(),
                cspace,
                encoder,
                tx,
                &self.address_validation,
                version,
                grease_quic_bit,
                profile.limit(),
            );
            let pn = Self::add_packet_number(
                &mut builder,
                tx,
                self.loss_recovery.largest_acknowledged_pn(*space),
            );
            // The builder will set the limit to 0 if there isn't enough space for the header.
            if builder.is_full() {
                encoder = builder.abort();
                break;
            }

            // Configure the limits and padding for this packet.
            let aead_expansion = tx.expansion();
            needs_padding |= builder.set_initial_limit(
                &profile,
                aead_expansion,
                self.paths
                    .primary()
                    .ok_or(Error::InternalError)?
                    .borrow()
                    .pmtud(),
            );
            builder.enable_padding(needs_padding);
            if builder.is_full() {
                encoder = builder.abort();
                break;
            }

            // Add frames to the packet.
            let payload_start = builder.len();
            let (mut tokens, mut ack_eliciting, mut padded) = (Vec::new(), false, false);
            if let Some(ref close) = closing_frame {
                self.write_closing_frames(close, &mut builder, *space, now, path, &mut tokens);
            } else {
                (tokens, ack_eliciting, padded) =
                    self.write_frames(path, *space, &profile, &mut builder, header_start != 0, now);
            }
            if builder.packet_empty() {
                // Nothing to include in this packet.
                encoder = builder.abort();
                continue;
            }

            dump_packet(
                self,
                path,
                "TX ->",
                pt,
                pn,
                &builder.as_ref()[payload_start..],
                path.borrow().tos(),
                builder.len() + aead_expansion,
            );
            qlog::packet_sent(
                &self.qlog,
                pt,
                pn,
                builder.len() - header_start + aead_expansion,
                &builder.as_ref()[payload_start..],
            );

            self.stats.borrow_mut().packets_tx += 1;
            let tx = self
                .crypto
                .states
                .tx_mut(self.version, cspace)
                .ok_or(Error::InternalError)?;
            encoder = builder.build(tx)?;
            self.crypto.states.auto_update()?;

            if ack_eliciting {
                self.idle_timeout.on_packet_sent(now);
            }
            let sent = SentPacket::new(
                pt,
                pn,
                path.borrow().tos().into(),
                now,
                ack_eliciting,
                tokens,
                encoder.len() - header_start,
            );
            if padded {
                needs_padding = false;
                self.loss_recovery.on_packet_sent(path, sent);
            } else if pt == PacketType::Initial && (self.role == Role::Client || ack_eliciting) {
                // Packets containing Initial packets might need padding, and we want to
                // track that padding along with the Initial packet.  So defer tracking.
                initial_sent = Some(sent);
                needs_padding = true;
            } else {
                if pt == PacketType::Handshake && self.role == Role::Client {
                    needs_padding = false;
                }
                self.loss_recovery.on_packet_sent(path, sent);
            }

            if *space == PacketNumberSpace::Handshake
                && self.role == Role::Server
                && self.state == State::Confirmed
            {
                // We could discard handshake keys in set_state,
                // but wait until after sending an ACK.
                self.discard_keys(PacketNumberSpace::Handshake, now);
            }
        }

        if encoder.is_empty() {
            qdebug!("TX blocked, profile={:?}", profile);
            Ok(SendOption::No(profile.paced()))
        } else {
            // Perform additional padding for Initial packets as necessary.
            let packets: &mut Vec<u8> = encoder.into();
            if let Some(mut initial) = initial_sent.take() {
                if needs_padding {
                    qdebug!(
                        [self],
                        "pad Initial from {} to PLPMTU {}",
                        packets.len(),
                        profile.limit()
                    );
                    initial.track_padding(profile.limit() - packets.len());
                    // These zeros aren't padding frames, they are an invalid all-zero coalesced
                    // packet, which is why we don't increase `frame_tx.padding` count here.
                    packets.resize(profile.limit(), 0);
                }
                self.loss_recovery.on_packet_sent(path, initial);
            }
            path.borrow_mut().add_sent(packets.len());
            Ok(SendOption::Yes(
                path.borrow_mut()
                    .datagram(packets, &mut self.stats.borrow_mut()),
            ))
        }
    }

    /// # Errors
    /// When connection state is not valid.
    pub fn initiate_key_update(&mut self) -> Res<()> {
        if self.state == State::Confirmed {
            let la = self
                .loss_recovery
                .largest_acknowledged_pn(PacketNumberSpace::ApplicationData);
            qinfo!([self], "Initiating key update");
            self.crypto.states.initiate_key_update(la)
        } else {
            Err(Error::KeyUpdateBlocked)
        }
    }

    #[cfg(test)]
    #[must_use]
    pub fn get_epochs(&self) -> (Option<usize>, Option<usize>) {
        self.crypto.states.get_epochs()
    }

    fn client_start(&mut self, now: Instant) -> Res<()> {
        qdebug!([self], "client_start");
        debug_assert_eq!(self.role, Role::Client);
        if let Some(path) = self.paths.primary() {
            qlog::client_connection_started(&self.qlog, &path);
        }
        qlog::client_version_information_initiated(&self.qlog, self.conn_params.get_versions());

        self.handshake(now, self.version, PacketNumberSpace::Initial, None)?;
        self.set_state(State::WaitInitial);
        self.zero_rtt_state = if self.crypto.enable_0rtt(self.version, self.role)? {
            qdebug!([self], "Enabled 0-RTT");
            ZeroRttState::Sending
        } else {
            ZeroRttState::Init
        };
        Ok(())
    }

    fn get_closing_period_time(&self, now: Instant) -> Instant {
        // Spec says close time should be at least PTO times 3.
        now + (self.pto() * 3)
    }

    /// Close the connection.
    pub fn close(&mut self, now: Instant, app_error: AppError, msg: impl AsRef<str>) {
        let error = CloseReason::Application(app_error);
        let timeout = self.get_closing_period_time(now);
        if let Some(path) = self.paths.primary() {
            self.state_signaling.close(path, error.clone(), 0, msg);
            self.set_state(State::Closing { error, timeout });
        } else {
            self.set_state(State::Closed(error));
        }
    }

    fn set_initial_limits(&mut self) {
        self.streams.set_initial_limits();
        let peer_timeout = self
            .tps
            .borrow()
            .remote()
            .get_integer(tparams::IDLE_TIMEOUT);
        if peer_timeout > 0 {
            self.idle_timeout
                .set_peer_timeout(Duration::from_millis(peer_timeout));
        }

        self.quic_datagrams.set_remote_datagram_size(
            self.tps
                .borrow()
                .remote()
                .get_integer(tparams::MAX_DATAGRAM_FRAME_SIZE),
        );
    }

    #[must_use]
    pub fn is_stream_id_allowed(&self, stream_id: StreamId) -> bool {
        self.streams.is_stream_id_allowed(stream_id)
    }

    /// Process the final set of transport parameters.
    fn process_tps(&mut self) -> Res<()> {
        self.validate_cids()?;
        self.validate_versions()?;
        {
            let tps = self.tps.borrow();
            let remote = tps.remote.as_ref().ok_or(Error::TransportParameterError)?;

            // If the peer provided a preferred address, then we have to be a client
            // and they have to be using a non-empty connection ID.
            if remote.get_preferred_address().is_some()
                && (self.role == Role::Server
                    || self
                        .remote_initial_source_cid
                        .as_ref()
                        .ok_or(Error::UnknownConnectionId)?
                        .is_empty())
            {
                return Err(Error::TransportParameterError);
            }

            let reset_token = remote
                .get_bytes(tparams::STATELESS_RESET_TOKEN)
                .map_or_else(ConnectionIdEntry::random_srt, |token| {
                    <[u8; 16]>::try_from(token).unwrap()
                });
            let path = self.paths.primary().ok_or(Error::NoAvailablePath)?;
            path.borrow_mut().set_reset_token(reset_token);

            let max_ad = Duration::from_millis(remote.get_integer(tparams::MAX_ACK_DELAY));
            let min_ad = if remote.has_value(tparams::MIN_ACK_DELAY) {
                let min_ad = Duration::from_micros(remote.get_integer(tparams::MIN_ACK_DELAY));
                if min_ad > max_ad {
                    return Err(Error::TransportParameterError);
                }
                Some(min_ad)
            } else {
                None
            };
            path.borrow_mut()
                .set_ack_delay(max_ad, min_ad, self.conn_params.get_ack_ratio());

            let max_active_cids = remote.get_integer(tparams::ACTIVE_CONNECTION_ID_LIMIT);
            self.cid_manager.set_limit(max_active_cids);
        }
        self.set_initial_limits();
        qlog::connection_tparams_set(&self.qlog, &self.tps.borrow());
        Ok(())
    }

    fn validate_cids(&self) -> Res<()> {
        let tph = self.tps.borrow();
        let remote_tps = tph.remote.as_ref().ok_or(Error::TransportParameterError)?;

        let tp = remote_tps.get_bytes(tparams::INITIAL_SOURCE_CONNECTION_ID);
        if self
            .remote_initial_source_cid
            .as_ref()
            .map(ConnectionId::as_cid_ref)
            != tp.map(ConnectionIdRef::from)
        {
            qwarn!(
                [self],
                "ISCID test failed: self cid {:?} != tp cid {:?}",
                self.remote_initial_source_cid,
                tp.map(hex),
            );
            return Err(Error::ProtocolViolation);
        }

        if self.role == Role::Client {
            let tp = remote_tps.get_bytes(tparams::ORIGINAL_DESTINATION_CONNECTION_ID);
            if self
                .original_destination_cid
                .as_ref()
                .map(ConnectionId::as_cid_ref)
                != tp.map(ConnectionIdRef::from)
            {
                qwarn!(
                    [self],
                    "ODCID test failed: self cid {:?} != tp cid {:?}",
                    self.original_destination_cid,
                    tp.map(hex),
                );
                return Err(Error::ProtocolViolation);
            }

            let tp = remote_tps.get_bytes(tparams::RETRY_SOURCE_CONNECTION_ID);
            let expected = if let AddressValidationInfo::Retry {
                retry_source_cid, ..
            } = &self.address_validation
            {
                Some(retry_source_cid.as_cid_ref())
            } else {
                None
            };
            if expected != tp.map(ConnectionIdRef::from) {
                qwarn!(
                    [self],
                    "RSCID test failed. self cid {:?} != tp cid {:?}",
                    expected,
                    tp.map(hex),
                );
                return Err(Error::ProtocolViolation);
            }
        }

        Ok(())
    }

    /// Validate the `version_negotiation` transport parameter from the peer.
    fn validate_versions(&self) -> Res<()> {
        let tph = self.tps.borrow();
        let remote_tps = tph.remote.as_ref().ok_or(Error::TransportParameterError)?;
        // `current` and `other` are the value from the peer's transport parameters.
        // We're checking that these match our expectations.
        if let Some((current, other)) = remote_tps.get_versions() {
            qtrace!(
                [self],
                "validate_versions: current={:x} chosen={:x} other={:x?}",
                self.version.wire_version(),
                current,
                other,
            );
            if self.role == Role::Server {
                // 1. A server acts on transport parameters, with validation
                // of `current` happening in the transport parameter handler.
                // All we need to do is confirm that the transport parameter
                // was provided.
                Ok(())
            } else if self.version().wire_version() != current {
                qinfo!([self], "validate_versions: current version mismatch");
                Err(Error::VersionNegotiation)
            } else if self
                .conn_params
                .get_versions()
                .initial()
                .is_compatible(self.version)
            {
                // 2. The current version is compatible with what we attempted.
                // That's a compatible upgrade and that's OK.
                Ok(())
            } else {
                // 3. The initial version we attempted isn't compatible.  Check that
                // the one we would have chosen is compatible with this one.
                let mut all_versions = other.to_owned();
                all_versions.push(current);
                if self
                    .conn_params
                    .get_versions()
                    .preferred(&all_versions)
                    .ok_or(Error::VersionNegotiation)?
                    .is_compatible(self.version)
                {
                    Ok(())
                } else {
                    qinfo!([self], "validate_versions: failed");
                    Err(Error::VersionNegotiation)
                }
            }
        } else if self.version != Version::Version1 && !self.version.is_draft() {
            qinfo!([self], "validate_versions: missing extension");
            Err(Error::VersionNegotiation)
        } else {
            Ok(())
        }
    }

    fn confirm_version(&mut self, v: Version) {
        if self.version != v {
            qdebug!([self], "Compatible upgrade {:?} ==> {:?}", self.version, v);
        }
        self.crypto.confirm_version(v);
        self.version = v;
    }

    fn compatible_upgrade(&mut self, packet_version: Version) -> Res<()> {
        if !matches!(self.state, State::WaitInitial | State::WaitVersion) {
            return Ok(());
        }

        if self.role == Role::Client {
            self.confirm_version(packet_version);
        } else if self.tps.borrow().remote.is_some() {
            let version = self.tps.borrow().version();
            let dcid = self
                .original_destination_cid
                .as_ref()
                .ok_or(Error::ProtocolViolation)?;
            self.crypto.states.init_server(version, dcid)?;
            self.confirm_version(version);
        }
        Ok(())
    }

    fn handshake(
        &mut self,
        now: Instant,
        packet_version: Version,
        space: PacketNumberSpace,
        data: Option<&[u8]>,
    ) -> Res<()> {
        qtrace!([self], "Handshake space={} data={:0x?}", space, data);

        let was_authentication_pending =
            *self.crypto.tls.state() == HandshakeState::AuthenticationPending;
        let try_update = data.is_some();
        match self.crypto.handshake(now, space, data)? {
            HandshakeState::Authenticated(_) | HandshakeState::InProgress => (),
            HandshakeState::AuthenticationPending => {
                if !was_authentication_pending {
                    self.events.authentication_needed();
                }
            }
            HandshakeState::EchFallbackAuthenticationPending(public_name) => self
                .events
                .ech_fallback_authentication_needed(public_name.clone()),
            HandshakeState::Complete(_) => {
                if !self.state.connected() {
                    self.set_connected(now)?;
                }
            }
            _ => {
                qerror!("Crypto state should not be new or failed after successful handshake");
                return Err(Error::CryptoError(neqo_crypto::Error::InternalError));
            }
        }

        // There is a chance that this could be called less often, but getting the
        // conditions right is a little tricky, so call whenever CRYPTO data is used.
        if try_update {
            self.compatible_upgrade(packet_version)?;
            // We have transport parameters, it's go time.
            if self.tps.borrow().remote.is_some() {
                self.set_initial_limits();
            }
            if self.crypto.install_keys(self.role)? {
                if self.role == Role::Client {
                    // We won't acknowledge Initial packets as a result of this, but the
                    // server can rely on implicit acknowledgment.
                    self.discard_keys(PacketNumberSpace::Initial, now);
                }
                self.saved_datagrams.make_available(CryptoSpace::Handshake);
            }
        }

        Ok(())
    }

    fn set_confirmed(&mut self) -> Res<()> {
        self.set_state(State::Confirmed);
        if self.conn_params.pmtud_enabled() {
            self.paths
                .primary()
                .ok_or(Error::InternalError)?
                .borrow_mut()
                .pmtud_mut()
                .start();
        }
        Ok(())
    }

    #[allow(clippy::too_many_lines)] // Yep, but it's a nice big match, which is basically lots of little functions.
    fn input_frame(
        &mut self,
        path: &PathRef,
        packet_version: Version,
        packet_type: PacketType,
        frame: Frame,
        now: Instant,
    ) -> Res<()> {
        if !frame.is_allowed(packet_type) {
            qinfo!("frame not allowed: {:?} {:?}", frame, packet_type);
            return Err(Error::ProtocolViolation);
        }
        let space = PacketNumberSpace::from(packet_type);
        if frame.is_stream() {
            return self
                .streams
                .input_frame(&frame, &mut self.stats.borrow_mut().frame_rx);
        }
        match frame {
            Frame::Padding(length) => {
                self.stats.borrow_mut().frame_rx.padding += usize::from(length);
            }
            Frame::Ping => {
                // If we get a PING and there are outstanding CRYPTO frames,
                // prepare to resend them.
                self.stats.borrow_mut().frame_rx.ping += 1;
                self.crypto.resend_unacked(space);
                // Send an ACK immediately if we might not otherwise do so.
                self.acks.immediate_ack(space, now);
            }
            Frame::Ack {
                largest_acknowledged,
                ack_delay,
                first_ack_range,
                ack_ranges,
                ecn_count,
            } => {
                let ranges =
                    Frame::decode_ack_frame(largest_acknowledged, first_ack_range, &ack_ranges)?;
                self.handle_ack(
                    space,
                    largest_acknowledged,
                    ranges,
                    ecn_count,
                    ack_delay,
                    now,
                );
            }
            Frame::Crypto { offset, data } => {
                qtrace!(
                    [self],
                    "Crypto frame on space={} offset={}, data={:0x?}",
                    space,
                    offset,
                    &data
                );
                self.stats.borrow_mut().frame_rx.crypto += 1;
                self.crypto.streams.inbound_frame(space, offset, data)?;
                if self.crypto.streams.data_ready(space) {
                    let mut buf = Vec::new();
                    let read = self.crypto.streams.read_to_end(space, &mut buf);
                    qdebug!("Read {:?} bytes", read);
                    self.handshake(now, packet_version, space, Some(&buf))?;
                    self.create_resumption_token(now);
                } else {
                    // If we get a useless CRYPTO frame send outstanding CRYPTO frames and 0-RTT
                    // data again.
                    self.crypto.resend_unacked(space);
                    if space == PacketNumberSpace::Initial {
                        self.crypto.resend_unacked(PacketNumberSpace::Handshake);
                        self.resend_0rtt(now);
                    }
                }
            }
            Frame::NewToken { token } => {
                self.stats.borrow_mut().frame_rx.new_token += 1;
                self.new_token.save_token(token.to_vec());
                self.create_resumption_token(now);
            }
            Frame::NewConnectionId {
                sequence_number,
                connection_id,
                stateless_reset_token,
                retire_prior,
            } => {
                self.stats.borrow_mut().frame_rx.new_connection_id += 1;
                self.connection_ids.add_remote(ConnectionIdEntry::new(
                    sequence_number,
                    ConnectionId::from(connection_id),
                    stateless_reset_token.to_owned(),
                ))?;
                self.paths
                    .retire_cids(retire_prior, &mut self.connection_ids);
                if self.connection_ids.len() >= LOCAL_ACTIVE_CID_LIMIT {
                    qinfo!([self], "received too many connection IDs");
                    return Err(Error::ConnectionIdLimitExceeded);
                }
            }
            Frame::RetireConnectionId { sequence_number } => {
                self.stats.borrow_mut().frame_rx.retire_connection_id += 1;
                self.cid_manager.retire(sequence_number);
            }
            Frame::PathChallenge { data } => {
                self.stats.borrow_mut().frame_rx.path_challenge += 1;
                // If we were challenged, try to make the path permanent.
                // Report an error if we don't have enough connection IDs.
                self.ensure_permanent(path)?;
                path.borrow_mut().challenged(data);
            }
            Frame::PathResponse { data } => {
                self.stats.borrow_mut().frame_rx.path_response += 1;
                if self
                    .paths
                    .path_response(data, now, &mut self.stats.borrow_mut())
                {
                    // This PATH_RESPONSE enabled migration; tell loss recovery.
                    self.loss_recovery.migrate();
                }
            }
            Frame::ConnectionClose {
                error_code,
                frame_type,
                reason_phrase,
            } => {
                self.stats.borrow_mut().frame_rx.connection_close += 1;
                qinfo!(
                    [self],
                    "ConnectionClose received. Error code: {:?} frame type {:x} reason {}",
                    error_code,
                    frame_type,
                    reason_phrase
                );
                let (detail, frame_type) = if let CloseError::Application(_) = error_code {
                    // Use a transport error here because we want to send
                    // NO_ERROR in this case.
                    (
                        Error::PeerApplicationError(error_code.code()),
                        FRAME_TYPE_CONNECTION_CLOSE_APPLICATION,
                    )
                } else {
                    (
                        Error::PeerError(error_code.code()),
                        FRAME_TYPE_CONNECTION_CLOSE_TRANSPORT,
                    )
                };
                let error = CloseReason::Transport(detail);
                self.state_signaling
                    .drain(Rc::clone(path), error.clone(), frame_type, "");
                self.set_state(State::Draining {
                    error,
                    timeout: self.get_closing_period_time(now),
                });
            }
            Frame::HandshakeDone => {
                self.stats.borrow_mut().frame_rx.handshake_done += 1;
                if self.role == Role::Server || !self.state.connected() {
                    return Err(Error::ProtocolViolation);
                }
                self.set_confirmed()?;
                self.discard_keys(PacketNumberSpace::Handshake, now);
                self.migrate_to_preferred_address(now)?;
            }
            Frame::AckFrequency {
                seqno,
                tolerance,
                delay,
                ignore_order,
            } => {
                self.stats.borrow_mut().frame_rx.ack_frequency += 1;
                let delay = Duration::from_micros(delay);
                if delay < GRANULARITY {
                    return Err(Error::ProtocolViolation);
                }
                self.acks
                    .ack_freq(seqno, tolerance - 1, delay, ignore_order);
            }
            Frame::Datagram { data, .. } => {
                self.stats.borrow_mut().frame_rx.datagram += 1;
                self.quic_datagrams
                    .handle_datagram(data, &mut self.stats.borrow_mut())?;
            }
            _ => unreachable!("All other frames are for streams"),
        };

        Ok(())
    }

    /// Given a set of `SentPacket` instances, ensure that the source of the packet
    /// is told that they are lost.  This gives the frame generation code a chance
    /// to retransmit the frame as needed.
    fn handle_lost_packets(&mut self, lost_packets: &[SentPacket]) {
        for lost in lost_packets {
            for token in lost.tokens() {
                qdebug!([self], "Lost: {:?}", token);
                match token {
                    RecoveryToken::Ack(ack_token) => {
                        // If we lost an ACK frame during the handshake, send another one.
                        if ack_token.space() != PacketNumberSpace::ApplicationData {
                            self.acks.immediate_ack(ack_token.space(), lost.time_sent());
                        }
                    }
                    RecoveryToken::Crypto(ct) => self.crypto.lost(ct),
                    RecoveryToken::HandshakeDone => self.state_signaling.handshake_done(),
                    RecoveryToken::NewToken(seqno) => self.new_token.lost(*seqno),
                    RecoveryToken::NewConnectionId(ncid) => self.cid_manager.lost(ncid),
                    RecoveryToken::RetireConnectionId(seqno) => self.paths.lost_retire_cid(*seqno),
                    RecoveryToken::AckFrequency(rate) => self.paths.lost_ack_frequency(rate),
                    RecoveryToken::KeepAlive => self.idle_timeout.lost_keep_alive(),
                    RecoveryToken::Stream(stream_token) => self.streams.lost(stream_token),
                    RecoveryToken::Datagram(dgram_tracker) => {
                        self.events
                            .datagram_outcome(dgram_tracker, OutgoingDatagramOutcome::Lost);
                        self.stats.borrow_mut().datagram_tx.lost += 1;
                    }
                }
            }
        }
    }

    fn decode_ack_delay(&self, v: u64) -> Duration {
        // If we have remote transport parameters, use them.
        // Otherwise, ack delay should be zero (because it's the handshake).
        self.tps.borrow().remote.as_ref().map_or_else(
            || Duration::new(0, 0),
            |r| {
                let exponent = u32::try_from(r.get_integer(tparams::ACK_DELAY_EXPONENT)).unwrap();
                Duration::from_micros(v.checked_shl(exponent).unwrap_or(u64::MAX))
            },
        )
    }

    fn handle_ack<R>(
        &mut self,
        space: PacketNumberSpace,
        largest_acknowledged: PacketNumber,
        ack_ranges: R,
        ack_ecn: Option<EcnCount>,
        ack_delay: u64,
        now: Instant,
    ) where
        R: IntoIterator<Item = RangeInclusive<PacketNumber>> + Debug,
        R::IntoIter: ExactSizeIterator,
    {
        qdebug!([self], "Rx ACK space={}, ranges={:?}", space, ack_ranges);

        let Some(path) = self.paths.primary() else {
            return;
        };
        let (acked_packets, lost_packets) = self.loss_recovery.on_ack_received(
            &path,
            space,
            largest_acknowledged,
            ack_ranges,
            ack_ecn,
            self.decode_ack_delay(ack_delay),
            now,
        );
        for acked in acked_packets {
            for token in acked.tokens() {
                match token {
                    RecoveryToken::Stream(stream_token) => self.streams.acked(stream_token),
                    RecoveryToken::Ack(at) => self.acks.acked(at),
                    RecoveryToken::Crypto(ct) => self.crypto.acked(ct),
                    RecoveryToken::NewToken(seqno) => self.new_token.acked(*seqno),
                    RecoveryToken::NewConnectionId(entry) => self.cid_manager.acked(entry),
                    RecoveryToken::RetireConnectionId(seqno) => self.paths.acked_retire_cid(*seqno),
                    RecoveryToken::AckFrequency(rate) => self.paths.acked_ack_frequency(rate),
                    RecoveryToken::KeepAlive => self.idle_timeout.ack_keep_alive(),
                    RecoveryToken::Datagram(dgram_tracker) => self
                        .events
                        .datagram_outcome(dgram_tracker, OutgoingDatagramOutcome::Acked),
                    // We only worry when these are lost
                    RecoveryToken::HandshakeDone => (),
                }
            }
        }
        self.handle_lost_packets(&lost_packets);
        qlog::packets_lost(&self.qlog, &lost_packets);
        let stats = &mut self.stats.borrow_mut().frame_rx;
        stats.ack += 1;
        stats.largest_acknowledged = max(stats.largest_acknowledged, largest_acknowledged);
    }

    /// Tell 0-RTT packets that they were "lost".
    fn resend_0rtt(&mut self, now: Instant) {
        if let Some(path) = self.paths.primary() {
            let dropped = self.loss_recovery.drop_0rtt(&path, now);
            self.handle_lost_packets(&dropped);
        }
    }

    /// When the server rejects 0-RTT we need to drop a bunch of stuff.
    fn client_0rtt_rejected(&mut self, now: Instant) {
        if !matches!(self.zero_rtt_state, ZeroRttState::Sending) {
            return;
        }
        qdebug!([self], "0-RTT rejected");
        self.resend_0rtt(now);
        self.streams.zero_rtt_rejected();
        self.crypto.states.discard_0rtt_keys();
        self.events.client_0rtt_rejected();
    }

    fn set_connected(&mut self, now: Instant) -> Res<()> {
        qdebug!([self], "TLS connection complete");
        if self.crypto.tls.info().map(SecretAgentInfo::alpn).is_none() {
            qwarn!([self], "No ALPN. Closing connection.");
            // 120 = no_application_protocol
            return Err(Error::CryptoAlert(120));
        }
        if self.role == Role::Server {
            // Remove the randomized client CID from the list of acceptable CIDs.
            self.cid_manager.remove_odcid();
            // Mark the path as validated, if it isn't already.
            let path = self.paths.primary().ok_or(Error::NoAvailablePath)?;
            path.borrow_mut().set_valid(now);
            // Generate a qlog event that the server connection started.
            qlog::server_connection_started(&self.qlog, &path);
        } else {
            self.zero_rtt_state = if self
                .crypto
                .tls
                .info()
                .ok_or(Error::InternalError)?
                .early_data_accepted()
            {
                ZeroRttState::AcceptedClient
            } else {
                self.client_0rtt_rejected(now);
                ZeroRttState::Rejected
            };
        }

        // Setting application keys has to occur after 0-RTT rejection.
        let pto = self.pto();
        self.crypto
            .install_application_keys(self.version, now + pto)?;
        self.process_tps()?;
        self.set_state(State::Connected);
        self.create_resumption_token(now);
        self.saved_datagrams
            .make_available(CryptoSpace::ApplicationData);
        self.stats.borrow_mut().resumed = self
            .crypto
            .tls
            .info()
            .ok_or(Error::InternalError)?
            .resumed();
        if self.role == Role::Server {
            self.state_signaling.handshake_done();
            self.set_confirmed()?;
        }
        qinfo!([self], "Connection established");
        Ok(())
    }

    fn set_state(&mut self, state: State) {
        if state > self.state {
            qdebug!([self], "State change from {:?} -> {:?}", self.state, state);
            self.state = state.clone();
            if self.state.closed() {
                self.streams.clear_streams();
            }
            self.events.connection_state_change(state);
            qlog::connection_state_updated(&self.qlog, &self.state);
        } else if mem::discriminant(&state) != mem::discriminant(&self.state) {
            // Only tolerate a regression in state if the new state is closing
            // and the connection is already closed.
            debug_assert!(matches!(
                state,
                State::Closing { .. } | State::Draining { .. }
            ));
            debug_assert!(self.state.closed());
        }
    }

    /// Create a stream.
    /// Returns new stream id
    ///
    /// # Errors
    ///
    /// `ConnectionState` if the connecton stat does not allow to create streams.
    /// `StreamLimitError` if we are limiied by server's stream concurence.
    pub fn stream_create(&mut self, st: StreamType) -> Res<StreamId> {
        // Can't make streams while closing, otherwise rely on the stream limits.
        match self.state {
            State::Closing { .. } | State::Draining { .. } | State::Closed { .. } => {
                return Err(Error::ConnectionState);
            }
            State::WaitInitial | State::Handshaking => {
                if self.role == Role::Client && self.zero_rtt_state != ZeroRttState::Sending {
                    return Err(Error::ConnectionState);
                }
            }
            // In all other states, trust that the stream limits are correct.
            _ => (),
        }

        self.streams.stream_create(st)
    }

    /// Set the priority of a stream.
    ///
    /// # Errors
    ///
    /// `InvalidStreamId` the stream does not exist.
    pub fn stream_priority(
        &mut self,
        stream_id: StreamId,
        transmission: TransmissionPriority,
        retransmission: RetransmissionPriority,
    ) -> Res<()> {
        self.streams
            .get_send_stream_mut(stream_id)?
            .set_priority(transmission, retransmission);
        Ok(())
    }

    /// Set the `SendOrder` of a stream.  Re-enqueues to keep the ordering correct
    ///
    /// # Errors
    /// When the stream does not exist.
    pub fn stream_sendorder(
        &mut self,
        stream_id: StreamId,
        sendorder: Option<SendOrder>,
    ) -> Res<()> {
        self.streams.set_sendorder(stream_id, sendorder)
    }

    /// Set the Fairness of a stream
    ///
    /// # Errors
    /// When the stream does not exist.
    pub fn stream_fairness(&mut self, stream_id: StreamId, fairness: bool) -> Res<()> {
        self.streams.set_fairness(stream_id, fairness)
    }

    /// # Errors
    /// When the stream does not exist.
    pub fn send_stream_stats(&self, stream_id: StreamId) -> Res<SendStreamStats> {
        self.streams
            .get_send_stream(stream_id)
            .map(SendStream::stats)
    }

    /// # Errors
    /// When the stream does not exist.
    pub fn recv_stream_stats(&mut self, stream_id: StreamId) -> Res<RecvStreamStats> {
        let stream = self.streams.get_recv_stream_mut(stream_id)?;

        Ok(stream.stats())
    }

    /// Send data on a stream.
    /// Returns how many bytes were successfully sent. Could be less
    /// than total, based on receiver credit space available, etc.
    ///
    /// # Errors
    ///
    /// `InvalidStreamId` the stream does not exist,
    /// `InvalidInput` if length of `data` is zero,
    /// `FinalSizeError` if the stream has already been closed.
    pub fn stream_send(&mut self, stream_id: StreamId, data: &[u8]) -> Res<usize> {
        self.streams.get_send_stream_mut(stream_id)?.send(data)
    }

    /// Send all data or nothing on a stream. May cause `DATA_BLOCKED` or
    /// `STREAM_DATA_BLOCKED` frames to be sent.
    /// Returns true if data was successfully sent, otherwise false.
    ///
    /// # Errors
    ///
    /// `InvalidStreamId` the stream does not exist,
    /// `InvalidInput` if length of `data` is zero,
    /// `FinalSizeError` if the stream has already been closed.
    pub fn stream_send_atomic(&mut self, stream_id: StreamId, data: &[u8]) -> Res<bool> {
        let val = self
            .streams
            .get_send_stream_mut(stream_id)?
            .send_atomic(data);
        if let Ok(val) = val {
            debug_assert!(
                val == 0 || val == data.len(),
                "Unexpected value {} when trying to send {} bytes atomically",
                val,
                data.len()
            );
        }
        val.map(|v| v == data.len())
    }

    /// Bytes that `stream_send()` is guaranteed to accept for sending.
    /// i.e. that will not be blocked by flow credits or send buffer max
    /// capacity.
    /// # Errors
    /// When the stream ID is invalid.
    pub fn stream_avail_send_space(&self, stream_id: StreamId) -> Res<usize> {
        Ok(self.streams.get_send_stream(stream_id)?.avail())
    }

    /// Set low watermark for [`ConnectionEvent::SendStreamWritable`] event.
    ///
    /// Stream emits a [`crate::ConnectionEvent::SendStreamWritable`] event
    /// when:
    /// - the available sendable bytes increased to or above the watermark
    /// - and was previously below the watermark.
    ///
    /// Default value is `1`. In other words
    /// [`crate::ConnectionEvent::SendStreamWritable`] is emitted whenever the
    /// available sendable bytes was previously at `0` and now increased to `1`
    /// or more.
    ///
    /// Use this when your protocol needs at least `watermark` amount of available
    /// sendable bytes to make progress.
    ///
    /// # Errors
    /// When the stream ID is invalid.
    pub fn stream_set_writable_event_low_watermark(
        &mut self,
        stream_id: StreamId,
        watermark: NonZeroUsize,
    ) -> Res<()> {
        self.streams
            .get_send_stream_mut(stream_id)?
            .set_writable_event_low_watermark(watermark);
        Ok(())
    }

    /// Close the stream. Enqueued data will be sent.
    /// # Errors
    /// When the stream ID is invalid.
    pub fn stream_close_send(&mut self, stream_id: StreamId) -> Res<()> {
        self.streams.get_send_stream_mut(stream_id)?.close();
        Ok(())
    }

    /// Abandon transmission of in-flight and future stream data.
    /// # Errors
    /// When the stream ID is invalid.
    pub fn stream_reset_send(&mut self, stream_id: StreamId, err: AppError) -> Res<()> {
        self.streams.get_send_stream_mut(stream_id)?.reset(err);
        Ok(())
    }

    /// Read buffered data from stream. bool says whether read bytes includes
    /// the final data on stream.
    ///
    /// # Errors
    ///
    /// `InvalidStreamId` if the stream does not exist.
    /// `NoMoreData` if data and fin bit were previously read by the application.
    pub fn stream_recv(&mut self, stream_id: StreamId, data: &mut [u8]) -> Res<(usize, bool)> {
        let stream = self.streams.get_recv_stream_mut(stream_id)?;

        let rb = stream.read(data)?;
        Ok(rb)
    }

    /// Application is no longer interested in this stream.
    /// # Errors
    /// When the stream ID is invalid.
    pub fn stream_stop_sending(&mut self, stream_id: StreamId, err: AppError) -> Res<()> {
        let stream = self.streams.get_recv_stream_mut(stream_id)?;

        stream.stop_sending(err);
        Ok(())
    }

    /// Increases `max_stream_data` for a `stream_id`.
    ///
    /// # Errors
    ///
    /// Returns `InvalidStreamId` if a stream does not exist or the receiving
    /// side is closed.
    pub fn set_stream_max_data(&mut self, stream_id: StreamId, max_data: u64) -> Res<()> {
        let stream = self.streams.get_recv_stream_mut(stream_id)?;

        stream.set_stream_max_data(max_data);
        Ok(())
    }

    /// Mark a receive stream as being important enough to keep the connection alive
    /// (if `keep` is `true`) or no longer important (if `keep` is `false`).  If any
    /// stream is marked this way, PING frames will be used to keep the connection
    /// alive, even when there is no activity.
    ///
    /// # Errors
    ///
    /// Returns `InvalidStreamId` if a stream does not exist or the receiving
    /// side is closed.
    pub fn stream_keep_alive(&mut self, stream_id: StreamId, keep: bool) -> Res<()> {
        self.streams.keep_alive(stream_id, keep)
    }

    #[must_use]
    pub const fn remote_datagram_size(&self) -> u64 {
        self.quic_datagrams.remote_datagram_size()
    }

    /// Returns the current max size of a datagram that can fit into a packet.
    /// The value will change over time depending on the encoded size of the
    /// packet number, ack frames, etc.
    ///
    /// # Errors
    /// The function returns `NotAvailable` if datagrams are not enabled.
    /// # Panics
    /// Basically never, because that unwrap won't fail.
    pub fn max_datagram_size(&self) -> Res<u64> {
        let max_dgram_size = self.quic_datagrams.remote_datagram_size();
        if max_dgram_size == 0 {
            return Err(Error::NotAvailable);
        }
        let version = self.version();
        let Some((cspace, tx)) = self
            .crypto
            .states
            .select_tx(self.version, PacketNumberSpace::ApplicationData)
        else {
            return Err(Error::NotAvailable);
        };
        let path = self.paths.primary().ok_or(Error::NotAvailable)?;
        let mtu = path.borrow().plpmtu();

        let mut out = vec![];
        let encoder = Encoder::new(&mut out);

        let (_, mut builder) = Self::build_packet_header(
            &path.borrow(),
            cspace,
            encoder,
            tx,
            &self.address_validation,
            version,
            false,
            mtu,
        );
        _ = Self::add_packet_number(
            &mut builder,
            tx,
            self.loss_recovery
                .largest_acknowledged_pn(PacketNumberSpace::ApplicationData),
        );

        let data_len_possible =
            u64::try_from(mtu.saturating_sub(tx.expansion() + builder.len() + 1))?;
        Ok(min(data_len_possible, max_dgram_size))
    }

    /// Queue a datagram for sending.
    ///
    /// # Errors
    ///
    /// The function returns `TooMuchData` if the supply buffer is bigger than
    /// the allowed remote datagram size. The funcion does not check if the
    /// datagram can fit into a packet (i.e. MTU limit). This is checked during
    /// creation of an actual packet and the datagram will be dropped if it does
    /// not fit into the packet. The app is encourage to use `max_datagram_size`
    /// to check the estimated max datagram size and to use smaller datagrams.
    /// `max_datagram_size` is just a current estimate and will change over
    /// time depending on the encoded size of the packet number, ack frames, etc.
    pub fn send_datagram(&mut self, buf: Vec<u8>, id: impl Into<DatagramTracking>) -> Res<()> {
        self.quic_datagrams
            .add_datagram(buf, id.into(), &mut self.stats.borrow_mut())
    }

    /// Return the PLMTU of the primary path.
    ///
    /// # Panics
    ///
    /// The function panics if there is no primary path. (Should be fine for test usage.)
    #[cfg(test)]
    #[must_use]
    pub fn plpmtu(&self) -> usize {
        self.paths.primary().unwrap().borrow().plpmtu()
    }
}

impl EventProvider for Connection {
    type Event = ConnectionEvent;

    /// Return true if there are outstanding events.
    fn has_events(&self) -> bool {
        self.events.has_events()
    }

    /// Get events that indicate state changes on the connection. This method
    /// correctly handles cases where handling one event can obsolete
    /// previously-queued events, or cause new events to be generated.
    fn next_event(&mut self) -> Option<Self::Event> {
        self.events.next_event()
    }
}

impl ::std::fmt::Display for Connection {
    fn fmt(&self, f: &mut ::std::fmt::Formatter) -> ::std::fmt::Result {
        write!(f, "{:?} ", self.role)?;
        if let Some(cid) = self.odcid() {
            std::fmt::Display::fmt(&cid, f)
        } else {
            write!(f, "...")
        }
    }
}

#[cfg(test)]
mod tests;<|MERGE_RESOLUTION|>--- conflicted
+++ resolved
@@ -1573,13 +1573,8 @@
         for mut slc in d.iter_segments() {
             let mut dcid = None;
 
-<<<<<<< HEAD
             qtrace!([self], "{} input {}", path.borrow(), hex(&*d));
-            let pto = path.borrow().rtt().pto(PacketNumberSpace::ApplicationData);
-=======
-        qtrace!([self], "{} input {}", path.borrow(), hex(&**d));
-        let pto = path.borrow().rtt().pto(self.confirmed());
->>>>>>> eb92e43d
+            let pto = path.borrow().rtt().pto(self.confirmed());
 
             // Handle each packet in the datagram.
             while !slc.is_empty() {
