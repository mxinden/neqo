name: QUIC Network Simulator

on:
  schedule:
    - cron: '42 3 * * 2,5' # Runs at 03:42 UTC (m and h chosen arbitrarily) twice a week.
  workflow_dispatch:
  pull_request:
    branches: ["main"]
    # TODO: Re-introduce
    # paths:
    #   - 'qns/**'
    #   - '.github/workflows/qns.yml'
  merge_group:
<<<<<<< HEAD
    branches: ["main"]

=======
>>>>>>> 0f042a34
jobs:
  quic-network-simulator:
    runs-on: ubuntu-latest
    permissions:
      packages: write
    steps:
      - name: Set up QEMU
        uses: docker/setup-qemu-action@v3

      - name: Set up Docker Buildx
        uses: docker/setup-buildx-action@v3

      - name: Login to GitHub Container Registry
        uses: docker/login-action@v3
        with:
          registry: ghcr.io
          username: ${{ github.actor }}
          password: ${{ github.token }}

      - name: Docker meta
        id: meta
        uses: docker/metadata-action@v5
        with:
          images: ghcr.io/${{ github.repository }}-qns
          tags: |
            # default
            type=schedule
            type=ref,event=branch
            type=ref,event=tag
            type=ref,event=pr
            # set latest tag for default branch
            type=raw,value=latest,enable={{is_default_branch}}

      - name: Build and push
        id: docker_build_and_push
        uses: docker/build-push-action@v5
        with:
          push: ${{ github.event_name != 'pull_request' }}
          tags: ${{ steps.meta.outputs.tags }}
          file: qns/Dockerfile
          build-args: |
            RUST_VERSION=stable
          cache-from: type=gha
          cache-to: type=gha,mode=max
          # On pull requests only build amd64 for the sake of CI time.
          platforms: ${{ github.event_name == 'pull_request' && 'linux/amd64' || 'linux/amd64, linux/arm64' }}

      - name: Run QUIC Interop tests
        # TODO: Replace once https://github.com/quic-interop/quic-interop-runner/pull/356 is merged.
        uses: ./.github/actions/quic-interop-runner
        with:
          name: 'neqo-latest'
          image: ${{ steps.docker_build_and_push.outputs.imageID }}
          url: https://github.com/mozilla/neqo
          test: handshake
          client: neqo-latest,quic-go,ngtcp2,neqo,msquic
          server: neqo-latest,quic-go,ngtcp2,neqo,msquic<|MERGE_RESOLUTION|>--- conflicted
+++ resolved
@@ -11,11 +11,7 @@
     #   - 'qns/**'
     #   - '.github/workflows/qns.yml'
   merge_group:
-<<<<<<< HEAD
-    branches: ["main"]
 
-=======
->>>>>>> 0f042a34
 jobs:
   quic-network-simulator:
     runs-on: ubuntu-latest
