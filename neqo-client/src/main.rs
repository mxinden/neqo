--- conflicted
+++ resolved
@@ -22,11 +22,7 @@
     time::{Duration, Instant},
 };
 
-<<<<<<< HEAD
-=======
 use clap::Parser;
-use common::IpTos;
->>>>>>> 85948cfa
 use futures::{
     future::{select, Either},
     FutureExt, TryFutureExt,
@@ -47,12 +43,7 @@
     EmptyConnectionIdGenerator, Error as TransportError, StreamId, StreamType, Version,
 };
 use qlog::{events::EventImportance, streamer::QlogStreamer};
-<<<<<<< HEAD
-use structopt::StructOpt;
 use tokio::time::Sleep;
-=======
-use tokio::{net::UdpSocket, time::Sleep};
->>>>>>> 85948cfa
 use url::{Origin, Url};
 
 #[derive(Debug)]
